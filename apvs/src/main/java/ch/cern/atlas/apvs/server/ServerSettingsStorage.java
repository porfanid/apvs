--- conflicted
+++ resolved
@@ -48,11 +48,7 @@
 				}
 			}
 		});
-<<<<<<< HEAD
 
-		//eventBus.fireEvent(new ServerSettingsChangedRemoteEvent(settings));
-=======
->>>>>>> 2bb498ef
 	}
 
 	public static ServerSettingsStorage getInstance(RemoteEventBus eventBus) {
