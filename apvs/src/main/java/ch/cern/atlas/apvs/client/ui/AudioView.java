package ch.cern.atlas.apvs.client.ui;

import java.util.ArrayList;
import java.util.Arrays;
import java.util.List;

import ch.cern.atlas.apvs.client.ClientFactory;
import ch.cern.atlas.apvs.client.event.AudioSupervisorSettingsChangedRemoteEvent;
import ch.cern.atlas.apvs.client.event.AudioUsersSettingsChangedRemoteEvent;
import ch.cern.atlas.apvs.client.event.MeetMeRemoteEvent;
import ch.cern.atlas.apvs.client.event.SelectPtuEvent;
import ch.cern.atlas.apvs.client.service.AudioService;
import ch.cern.atlas.apvs.client.settings.AudioSettings;
import ch.cern.atlas.apvs.client.settings.ConferenceRooms;
import ch.cern.atlas.apvs.client.settings.VoipAccount;
import ch.cern.atlas.apvs.client.widget.EditableCell;
import ch.cern.atlas.apvs.client.widget.GenericColumn;
import ch.cern.atlas.apvs.client.widget.GlassPanel;
import ch.cern.atlas.apvs.event.ConnectionStatusChangedRemoteEvent;
import ch.cern.atlas.apvs.event.ConnectionStatusChangedRemoteEvent.ConnectionType;
import ch.cern.atlas.apvs.eventbus.shared.RemoteEventBus;

import com.google.gwt.cell.client.ButtonCell;
import com.google.gwt.cell.client.Cell.Context;
import com.google.gwt.cell.client.FieldUpdater;
import com.google.gwt.cell.client.TextCell;
import com.google.gwt.dom.client.Element;
import com.google.gwt.safehtml.shared.SafeHtmlBuilder;
import com.google.gwt.safehtml.shared.SafeHtmlUtils;
import com.google.gwt.user.cellview.client.CellTable;
import com.google.gwt.user.client.rpc.AsyncCallback;
import com.google.gwt.view.client.ListDataProvider;
import com.google.web.bindery.event.shared.EventBus;


public class AudioView extends GlassPanel implements Module {

	private CellTable<String> table = new CellTable<String>();
	private ListDataProvider<String> dataProvider = new ListDataProvider<String>();
	private AudioSettings voipAccounts = new AudioSettings();
	private ConferenceRooms conferenceRooms = new ConferenceRooms();
<<<<<<< HEAD
	private String ptu = new String("PTUWeb");
=======
	private String ptuId = new String();// "PTUWeb");
>>>>>>> bdd2f2b1
	private VoipAccount supervisorAccount = new VoipAccount();


	private EventBus cmdBus;

	private List<String> fieldName = new ArrayList<String>(
			Arrays.asList(new String[] { "Status", "Private Call", "Group Call" }));
	private List<Class<?>> classField = new ArrayList<Class<?>>(
			Arrays.asList(new Class<?>[] { TextCell.class, ButtonCell.class,
					ButtonCell.class }));

	public AudioView() {
	}

	@Override
	public boolean configure(Element element,
			final ClientFactory clientFactory, Arguments args) {

		final RemoteEventBus eventBus = clientFactory.getRemoteEventBus();
		cmdBus = clientFactory.getEventBus(args.getArg(0));
		table.setWidth("100%");
		
		
		add(table, CENTER);

		// Status/Action Field column
		EditableCell fieldActionCell = new EditableCell(classField);

		GenericColumn<String> fieldActionCol = new GenericColumn<String>(
				fieldActionCell) {
			@Override
			public Object getValue(String fieldName) {
				if (fieldName.equals("Status"))
<<<<<<< HEAD
						return ((voipAccounts.getStatus(ptu)?"Online":"Offline"));
				else if (fieldName.equals("Private Call"))
					return ((voipAccounts.getOnCall(ptu) ? "Hangup '": "Call '") + voipAccounts.getUsername(ptu) + "'");
				else if (fieldName.equals("Group Call"))
					return ((!conferenceRooms.conferenceOfActivityExist(voipAccounts.getActivity(ptu)) ? ("Make "): (supervisorAccount.getOnConference() ? "Leave ": "Join "))+ "Impact conference");
				else if(fieldName.equals("Conference"))
					return "Close '" + voipAccounts.getActivity(ptu)+ "' conference";
				else if(fieldName.equals("Mute/Unmute"))
					return (voipAccounts.getMute(ptu) ? ("Unmute '") + voipAccounts.getUsername(ptu) + "'" : ("Mute '") + voipAccounts.getUsername(ptu) + "'");
				else if(fieldName.equals("Kick/Add"))
					return ( voipAccounts.getOnConference(ptu)? ( (voipAccounts.getRoom(ptu) == conferenceRooms.roomOfActivity(voipAccounts.getActivity(ptu))) ? ("Kick from '" + voipAccounts.getActivity(ptu) + "'") : ("Hangup from '" + voipAccounts.getActivity(ptu) + "' conference")) : ("Add to '" + voipAccounts.getActivity(ptu) + "'"));
=======
					return ((voipAccounts.getStatus(ptuId) ? "Online"
							: "Offline"));
				else if (fieldName.equals("Private Call"))
					return ((voipAccounts.getOnCall(ptuId) ? "Hangup '"
							: "Call '") + voipAccounts.getUsername(ptuId) + "'");
				else if (fieldName.equals("Group Call"))
					return ((!conferenceRooms
							.conferenceOfActivityExist(voipAccounts
									.getActivity(ptuId)) ? ("Make ")
							: (supervisorAccount.getOnConference() ? "Leave "
									: "Join ")) + "Impact conference");
				else if (fieldName.equals("Conference"))
					return "Close '" + voipAccounts.getActivity(ptuId)
							+ "' conference";
				else if (fieldName.equals("Mute/Unmute"))
					return (voipAccounts.getMute(ptuId) ? ("Unmute '")
							+ voipAccounts.getUsername(ptuId) + "'"
							: ("Mute '") + voipAccounts.getUsername(ptuId)
									+ "'");
				else if (fieldName.equals("Kick/Add"))
					return (voipAccounts.getOnConference(ptuId) ? ((voipAccounts
							.getRoom(ptuId) == conferenceRooms
							.roomOfActivity(voipAccounts.getActivity(ptuId))) ? ("Kick from '"
							+ voipAccounts.getActivity(ptuId) + "'")
							: ("Hangup from '"
									+ voipAccounts.getActivity(ptuId) + "' conference"))
							: ("Add to '" + voipAccounts.getActivity(ptuId) + "'"));
>>>>>>> bdd2f2b1
				else
					return null;
			}

			@Override
			public void render(Context context, String object,
					SafeHtmlBuilder sb) {
				String value = (String) getValue(object);

				sb.append(SafeHtmlUtils.fromSafeConstant("<div class=\""
						+ value.toLowerCase() + "\">"));
				getCell().render(context, value, sb);
				sb.append(SafeHtmlUtils.fromSafeConstant("</div>"));
			}

		};

		fieldActionCol.setHorizontalAlignment(ALIGN_CENTER);
		fieldActionCol.setEnabled(clientFactory.isSupervisor());
		table.addColumn(fieldActionCol);

		fieldActionCol.setFieldUpdater(new FieldUpdater<String, Object>() {

			@Override
			public void update(int index, String fieldName, Object value) {
				if (!clientFactory.isSupervisor()) {
					return;
				}

				AsyncCallback<Void> callbackConference = new AsyncCallback<Void>() {

					@Override
					public void onFailure(Throwable caught) {
						System.err.println("FAIL CONFERENCE ESTABLISHMENT: "
								+ caught);
					}

					@Override
					public void onSuccess(Void result) {
						System.out.println("Conference established...");
					}
				};

				AsyncCallback<Void> callbackCall = new AsyncCallback<Void>() {

					@Override
					public void onFailure(Throwable caught) {
						System.err
								.println("FAIL CALL ESTABLISHMENT: " + caught);
					}

					@Override
					public void onSuccess(Void result) {
						System.out.println("Call Established...");
					}
				};

				AsyncCallback<Void> callbackHangup = new AsyncCallback<Void>() {

					@Override
					public void onFailure(Throwable caught) {
						System.err.println("FAIL HANGUP ESTABLISHMENT: "
								+ caught);
					}

					@Override
					public void onSuccess(Void result) {
						System.out.println("Call Hangup...");
					}
				};

				AsyncCallback<Void> callbackMute = new AsyncCallback<Void>() {

					@Override
					public void onFailure(Throwable caught) {
						System.err.println("FAIL MUTE: " + caught);
					}

					@Override
					public void onSuccess(Void result) {
						System.out.println("Mute/Unmute Success...");
					}
				};

				if (fieldName.equals("Private Call")) {
					if (!voipAccounts.getOnCall(ptu)) {
						List<String> channels = new ArrayList<String>();
						channels.add(supervisorAccount.getChannel());
<<<<<<< HEAD
						channels.add(voipAccounts.getChannel(ptu));
						
						// Hangup Supervisor and PTU User from active calls
						AudioServiceAsync.Util.getInstance().hangupMultiple(channels, callbackHangup);
						AudioServiceAsync.Util.getInstance().call(voipAccounts.getNumber(ptu),supervisorAccount.getNumber(), callbackCall);

					} else {
							AudioServiceAsync.Util.getInstance().hangup(supervisorAccount.getChannel(),callbackHangup);
							if (conferenceRooms.conferenceOfActivityExist(voipAccounts.getActivity(ptu))) {
								AudioServiceAsync.Util.getInstance().addToConference(voipAccounts.getNumber(ptu),conferenceRooms.roomOfActivity(voipAccounts.getActivity(ptu)),callbackConference);
=======
						channels.add(voipAccounts.getChannel(ptuId));

						// Hangup Supervisor and PTU User from active calls
						clientFactory.getAudioService().hangupMultiple(
								channels, callbackHangup);
						clientFactory.getAudioService().call(
								voipAccounts.getNumber(ptuId),
								supervisorAccount.getNumber(), callbackCall);

					} else {
						clientFactory.getAudioService().hangup(
								supervisorAccount.getChannel(), callbackHangup);
						if (conferenceRooms
								.conferenceOfActivityExist(voipAccounts
										.getActivity(ptuId))) {
							clientFactory.getAudioService().addToConference(
											voipAccounts.getNumber(ptuId),
											conferenceRooms
													.roomOfActivity(voipAccounts
															.getActivity(ptuId)),
											callbackConference);
>>>>>>> bdd2f2b1
						}
					}

				} else if (fieldName.equals("Group Call")) {
					if (!supervisorAccount.getOnConference()) {
<<<<<<< HEAD
						if (!conferenceRooms.conferenceOfActivityExist(voipAccounts.getActivity(ptu))) {
							// Hangup Impact Activity Users from active calls
							AudioServiceAsync.Util.getInstance().hangupMultiple(voipAccounts.getActiveChannelsActivity(voipAccounts.getActivity(ptu)),callbackHangup);
							AudioServiceAsync.Util.getInstance().newConference(voipAccounts.getNumbersActivity(voipAccounts.getActivity(ptu)),callbackConference);
						} else{
							// Hangup Supervisor from active calls
							AudioServiceAsync.Util.getInstance().hangup(supervisorAccount.getChannel(),callbackHangup);
							AudioServiceAsync.Util.getInstance().addToConference(supervisorAccount.getAccount(),voipAccounts.getRoom(ptu),callbackConference);
=======
						if (!conferenceRooms
								.conferenceOfActivityExist(voipAccounts
										.getActivity(ptuId))) {
							// Hangup Impact Activity Users from active calls
							clientFactory.getAudioService().hangupMultiple(
											voipAccounts
													.getActiveChannelsActivity(voipAccounts
															.getActivity(ptuId)),
											callbackHangup);
							clientFactory.getAudioService().newConference(
									voipAccounts
											.getNumbersActivity(voipAccounts
													.getActivity(ptuId)),
									callbackConference);
						} else {
							// Hangup Supervisor from active calls
							clientFactory.getAudioService().hangup(
									supervisorAccount.getChannel(),
									callbackHangup);
							clientFactory.getAudioService()
									.addToConference(
											supervisorAccount.getAccount(),
											voipAccounts.getRoom(ptuId),
											callbackConference);
>>>>>>> bdd2f2b1
						}
					} else {
						clientFactory.getAudioService().hangup(
								supervisorAccount.getChannel(), callbackHangup);
					}
<<<<<<< HEAD
					
				} else if (fieldName.equals("Conference")){
					AudioServiceAsync.Util.getInstance().hangupMultiple(voipAccounts.getActiveChannelsActivity(voipAccounts.getActivity(ptu)),callbackHangup);
					if( voipAccounts.getRoom(ptu).equals(supervisorAccount.getRoom()))
						AudioServiceAsync.Util.getInstance().hangup(supervisorAccount.getChannel(),callbackHangup);
					
				} else if (fieldName.equals("Mute/Unmute")){
					//System.out.println(voipAccounts.getMute(ptuId));
					if(voipAccounts.getMute(ptu)){
						AudioServiceAsync.Util.getInstance().unMuteUser(voipAccounts.getRoom(ptu),voipAccounts.getChannel(ptu), ptu, callbackMute);
					}else{
						AudioServiceAsync.Util.getInstance().muteUser(voipAccounts.getRoom(ptu),voipAccounts.getChannel(ptu), ptu, callbackMute);
					}
					
				} else if (fieldName.equals("Kick/Add")){
					if(voipAccounts.getOnConference(ptu))
						AudioServiceAsync.Util.getInstance().hangup(voipAccounts.getChannel(ptu),callbackHangup);
					else
						AudioServiceAsync.Util.getInstance().addToConference(voipAccounts.getNumber(ptu),conferenceRooms.roomOfActivity(voipAccounts.getActivity(ptu)),callbackConference);
					
=======

				} else if (fieldName.equals("Conference")) {
					clientFactory.getAudioService().hangupMultiple(
							voipAccounts.getActiveChannelsActivity(voipAccounts
									.getActivity(ptuId)), callbackHangup);
					if (voipAccounts.getRoom(ptuId).equals(
							supervisorAccount.getRoom()))
						clientFactory.getAudioService().hangup(
								supervisorAccount.getChannel(), callbackHangup);

				} else if (fieldName.equals("Mute/Unmute")) {
					if (voipAccounts.getMute(ptuId)) {
						clientFactory.getAudioService().unMuteUser(
								voipAccounts.getRoom(ptuId),
								voipAccounts.getChannel(ptuId), ptuId,
								callbackMute);
					} else {
						clientFactory.getAudioService().muteUser(
								voipAccounts.getRoom(ptuId),
								voipAccounts.getChannel(ptuId), ptuId,
								callbackMute);
					}

				} else if (fieldName.equals("Kick/Add")) {
					if (voipAccounts.getOnConference(ptuId))
						clientFactory.getAudioService().hangup(
								voipAccounts.getChannel(ptuId), callbackHangup);
					else
						clientFactory.getAudioService().addToConference(
								voipAccounts.getNumber(ptuId),
								conferenceRooms.roomOfActivity(voipAccounts
										.getActivity(ptuId)),
								callbackConference);

>>>>>>> bdd2f2b1
				} else
					return;
			}
		});

		dataProvider.addDataDisplay(table);

		dataProvider.getList().clear();
		dataProvider.getList().addAll(fieldName);

		// dataProvider.setList(new ArrayList<String>());

		if (cmdBus != null) {
			SelectPtuEvent.subscribe(cmdBus, new SelectPtuEvent.Handler() {

				@Override
				public void onPtuSelected(SelectPtuEvent event) {
					ptu = event.getPtu() != null ? event.getPtu().getName() : null;
					table.redraw();
				}
			});
		}

		ConnectionStatusChangedRemoteEvent.subscribe(eventBus,
				new ConnectionStatusChangedRemoteEvent.Handler() {

					@Override
					public void onConnectionStatusChanged(
							ConnectionStatusChangedRemoteEvent event) {
						if (event.getConnection() == ConnectionType.audio) {
							showGlass(!event.getStatus().isTrue());
						}
					}
				});

		AudioUsersSettingsChangedRemoteEvent.subscribe(eventBus,
				new AudioUsersSettingsChangedRemoteEvent.Handler() {

					@Override
					public void onAudioUsersSettingsChanged(
							AudioUsersSettingsChangedRemoteEvent event) {
						voipAccounts = event.getAudioSettings();
						// Window.alert("IMPACT NUMBER:" +
						// voipAccounts.getActivity("PTU-02") );

						if (fieldName.size() > 3) {
							while (fieldName.size() > 3) {
								fieldName.remove(3);
								classField.remove(3);
							}
						}

						boolean a = (!(voipAccounts.getActivity(ptuId).equals(
								"") || voipAccounts.getActivity(ptuId) == null));
						// Window.alert(voipAccounts.getUsername(ptuId)+ ": "
						// +String.valueOf(a));
						if (!(voipAccounts.getActivity(ptuId).equals("") || voipAccounts
								.getActivity(ptuId) == null)) {
							if (conferenceRooms
									.conferenceOfActivityExist(voipAccounts
											.getActivity(ptuId))) {
								fieldName.add("Conference");
								classField.add(ButtonCell.class);
								fieldName.add("Mute/Unmute");
								classField.add(ButtonCell.class);
								fieldName.add("Kick/Add");
								classField.add(ButtonCell.class);
							} else {
								fieldName.add("Group Call");
								classField.add(ButtonCell.class);
							}
						}
						dataProvider.getList().clear();
						dataProvider.getList().addAll(fieldName);

					}
				});

		AudioSupervisorSettingsChangedRemoteEvent.subscribe(eventBus,
				new AudioSupervisorSettingsChangedRemoteEvent.Handler() {

					@Override
					public void onAudioSupervisorSettingsChanged(
							AudioSupervisorSettingsChangedRemoteEvent event) {
						supervisorAccount = event.getSupervisorSettings();
					}
				});

		MeetMeRemoteEvent.subscribe(eventBus, new MeetMeRemoteEvent.Handler() {

			@Override
			public void onMeetMeEvent(MeetMeRemoteEvent event) {
				conferenceRooms = event.getConferenceRooms();
				if (fieldName.size() > 3) {
					while (fieldName.size() > 3) {
						fieldName.remove(3);
						classField.remove(3);
					}
				}
<<<<<<< HEAD
				
				if (conferenceRooms.conferenceOfActivityExist(voipAccounts.getActivity(ptu))) {
=======

				if (conferenceRooms.conferenceOfActivityExist(voipAccounts
						.getActivity(ptuId))) {
>>>>>>> bdd2f2b1
					fieldName.add("Conference");
					classField.add(ButtonCell.class);
					fieldName.add("Mute/Unmute");
					classField.add(ButtonCell.class);
					fieldName.add("Kick/Add");
					classField.add(ButtonCell.class);
				}
				dataProvider.getList().clear();
				dataProvider.getList().addAll(fieldName);
			}
		});

		return true;
	}

	@Override
	public boolean update() {
		return false;
	}

}<|MERGE_RESOLUTION|>--- conflicted
+++ resolved
@@ -39,11 +39,7 @@
 	private ListDataProvider<String> dataProvider = new ListDataProvider<String>();
 	private AudioSettings voipAccounts = new AudioSettings();
 	private ConferenceRooms conferenceRooms = new ConferenceRooms();
-<<<<<<< HEAD
-	private String ptu = new String("PTUWeb");
-=======
 	private String ptuId = new String();// "PTUWeb");
->>>>>>> bdd2f2b1
 	private VoipAccount supervisorAccount = new VoipAccount();
 
 
@@ -77,19 +73,6 @@
 			@Override
 			public Object getValue(String fieldName) {
 				if (fieldName.equals("Status"))
-<<<<<<< HEAD
-						return ((voipAccounts.getStatus(ptu)?"Online":"Offline"));
-				else if (fieldName.equals("Private Call"))
-					return ((voipAccounts.getOnCall(ptu) ? "Hangup '": "Call '") + voipAccounts.getUsername(ptu) + "'");
-				else if (fieldName.equals("Group Call"))
-					return ((!conferenceRooms.conferenceOfActivityExist(voipAccounts.getActivity(ptu)) ? ("Make "): (supervisorAccount.getOnConference() ? "Leave ": "Join "))+ "Impact conference");
-				else if(fieldName.equals("Conference"))
-					return "Close '" + voipAccounts.getActivity(ptu)+ "' conference";
-				else if(fieldName.equals("Mute/Unmute"))
-					return (voipAccounts.getMute(ptu) ? ("Unmute '") + voipAccounts.getUsername(ptu) + "'" : ("Mute '") + voipAccounts.getUsername(ptu) + "'");
-				else if(fieldName.equals("Kick/Add"))
-					return ( voipAccounts.getOnConference(ptu)? ( (voipAccounts.getRoom(ptu) == conferenceRooms.roomOfActivity(voipAccounts.getActivity(ptu))) ? ("Kick from '" + voipAccounts.getActivity(ptu) + "'") : ("Hangup from '" + voipAccounts.getActivity(ptu) + "' conference")) : ("Add to '" + voipAccounts.getActivity(ptu) + "'"));
-=======
 					return ((voipAccounts.getStatus(ptuId) ? "Online"
 							: "Offline"));
 				else if (fieldName.equals("Private Call"))
@@ -117,7 +100,6 @@
 							: ("Hangup from '"
 									+ voipAccounts.getActivity(ptuId) + "' conference"))
 							: ("Add to '" + voipAccounts.getActivity(ptuId) + "'"));
->>>>>>> bdd2f2b1
 				else
 					return null;
 			}
@@ -203,21 +185,9 @@
 				};
 
 				if (fieldName.equals("Private Call")) {
-					if (!voipAccounts.getOnCall(ptu)) {
+					if (!voipAccounts.getOnCall(ptuId)) {
 						List<String> channels = new ArrayList<String>();
 						channels.add(supervisorAccount.getChannel());
-<<<<<<< HEAD
-						channels.add(voipAccounts.getChannel(ptu));
-						
-						// Hangup Supervisor and PTU User from active calls
-						AudioServiceAsync.Util.getInstance().hangupMultiple(channels, callbackHangup);
-						AudioServiceAsync.Util.getInstance().call(voipAccounts.getNumber(ptu),supervisorAccount.getNumber(), callbackCall);
-
-					} else {
-							AudioServiceAsync.Util.getInstance().hangup(supervisorAccount.getChannel(),callbackHangup);
-							if (conferenceRooms.conferenceOfActivityExist(voipAccounts.getActivity(ptu))) {
-								AudioServiceAsync.Util.getInstance().addToConference(voipAccounts.getNumber(ptu),conferenceRooms.roomOfActivity(voipAccounts.getActivity(ptu)),callbackConference);
-=======
 						channels.add(voipAccounts.getChannel(ptuId));
 
 						// Hangup Supervisor and PTU User from active calls
@@ -239,22 +209,11 @@
 													.roomOfActivity(voipAccounts
 															.getActivity(ptuId)),
 											callbackConference);
->>>>>>> bdd2f2b1
 						}
 					}
 
 				} else if (fieldName.equals("Group Call")) {
 					if (!supervisorAccount.getOnConference()) {
-<<<<<<< HEAD
-						if (!conferenceRooms.conferenceOfActivityExist(voipAccounts.getActivity(ptu))) {
-							// Hangup Impact Activity Users from active calls
-							AudioServiceAsync.Util.getInstance().hangupMultiple(voipAccounts.getActiveChannelsActivity(voipAccounts.getActivity(ptu)),callbackHangup);
-							AudioServiceAsync.Util.getInstance().newConference(voipAccounts.getNumbersActivity(voipAccounts.getActivity(ptu)),callbackConference);
-						} else{
-							// Hangup Supervisor from active calls
-							AudioServiceAsync.Util.getInstance().hangup(supervisorAccount.getChannel(),callbackHangup);
-							AudioServiceAsync.Util.getInstance().addToConference(supervisorAccount.getAccount(),voipAccounts.getRoom(ptu),callbackConference);
-=======
 						if (!conferenceRooms
 								.conferenceOfActivityExist(voipAccounts
 										.getActivity(ptuId))) {
@@ -279,34 +238,11 @@
 											supervisorAccount.getAccount(),
 											voipAccounts.getRoom(ptuId),
 											callbackConference);
->>>>>>> bdd2f2b1
 						}
 					} else {
 						clientFactory.getAudioService().hangup(
 								supervisorAccount.getChannel(), callbackHangup);
 					}
-<<<<<<< HEAD
-					
-				} else if (fieldName.equals("Conference")){
-					AudioServiceAsync.Util.getInstance().hangupMultiple(voipAccounts.getActiveChannelsActivity(voipAccounts.getActivity(ptu)),callbackHangup);
-					if( voipAccounts.getRoom(ptu).equals(supervisorAccount.getRoom()))
-						AudioServiceAsync.Util.getInstance().hangup(supervisorAccount.getChannel(),callbackHangup);
-					
-				} else if (fieldName.equals("Mute/Unmute")){
-					//System.out.println(voipAccounts.getMute(ptuId));
-					if(voipAccounts.getMute(ptu)){
-						AudioServiceAsync.Util.getInstance().unMuteUser(voipAccounts.getRoom(ptu),voipAccounts.getChannel(ptu), ptu, callbackMute);
-					}else{
-						AudioServiceAsync.Util.getInstance().muteUser(voipAccounts.getRoom(ptu),voipAccounts.getChannel(ptu), ptu, callbackMute);
-					}
-					
-				} else if (fieldName.equals("Kick/Add")){
-					if(voipAccounts.getOnConference(ptu))
-						AudioServiceAsync.Util.getInstance().hangup(voipAccounts.getChannel(ptu),callbackHangup);
-					else
-						AudioServiceAsync.Util.getInstance().addToConference(voipAccounts.getNumber(ptu),conferenceRooms.roomOfActivity(voipAccounts.getActivity(ptu)),callbackConference);
-					
-=======
 
 				} else if (fieldName.equals("Conference")) {
 					clientFactory.getAudioService().hangupMultiple(
@@ -341,7 +277,6 @@
 										.getActivity(ptuId)),
 								callbackConference);
 
->>>>>>> bdd2f2b1
 				} else
 					return;
 			}
@@ -359,7 +294,7 @@
 
 				@Override
 				public void onPtuSelected(SelectPtuEvent event) {
-					ptu = event.getPtu() != null ? event.getPtu().getName() : null;
+					ptuId = event.getPtu() != null ? event.getPtu().getName() : null;
 					table.redraw();
 				}
 			});
@@ -441,14 +376,9 @@
 						classField.remove(3);
 					}
 				}
-<<<<<<< HEAD
-				
-				if (conferenceRooms.conferenceOfActivityExist(voipAccounts.getActivity(ptu))) {
-=======
 
 				if (conferenceRooms.conferenceOfActivityExist(voipAccounts
 						.getActivity(ptuId))) {
->>>>>>> bdd2f2b1
 					fieldName.add("Conference");
 					classField.add(ButtonCell.class);
 					fieldName.add("Mute/Unmute");
