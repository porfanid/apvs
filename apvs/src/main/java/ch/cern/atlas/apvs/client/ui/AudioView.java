--- conflicted
+++ resolved
@@ -7,11 +7,9 @@
 import ch.cern.atlas.apvs.client.ClientFactory;
 import ch.cern.atlas.apvs.client.domain.Conference;
 import ch.cern.atlas.apvs.client.event.AudioSettingsChangedEvent;
-<<<<<<< HEAD
 import ch.cern.atlas.apvs.client.event.MeetMeEvent;
-=======
+
 import ch.cern.atlas.apvs.client.event.ConnectionStatusChangedEvent;
->>>>>>> c427247b
 import ch.cern.atlas.apvs.client.event.SelectPtuEvent;
 import ch.cern.atlas.apvs.client.event.ConnectionStatusChangedEvent.ConnectionType;
 import ch.cern.atlas.apvs.client.service.AudioServiceAsync;
@@ -53,7 +51,6 @@
 	@Override
 	public boolean configure(Element element, ClientFactory clientFactory,Arguments args) {
 		final RemoteEventBus eventBus = clientFactory.getRemoteEventBus();
-<<<<<<< HEAD
 		cmdBus = clientFactory.getEventBus(args.getArg(0));	
 		
 		/* 
@@ -78,13 +75,7 @@
  
 		 */
 		
-		add(table);		
-=======
-
-		cmdBus = clientFactory.getEventBus(args.getArg(0));
-
 		add(table, CENTER);		
->>>>>>> c427247b
 		
 		// Field Name column
 		Column<String, String> name = new Column<String, String>(new TextCell()) {
