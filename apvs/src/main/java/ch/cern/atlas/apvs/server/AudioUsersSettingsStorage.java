package ch.cern.atlas.apvs.server;

import java.util.Iterator;

import org.slf4j.Logger;
import org.slf4j.LoggerFactory;

import ch.cern.atlas.apvs.client.event.AudioUsersSettingsChangedRemoteEvent;
import ch.cern.atlas.apvs.client.settings.AudioSettings;
<<<<<<< HEAD
import ch.cern.atlas.apvs.domain.Device;
import ch.cern.atlas.apvs.domain.InterventionMap;
import ch.cern.atlas.apvs.event.InterventionMapChangedRemoteEvent;
=======
>>>>>>> bdd2f2b1
import ch.cern.atlas.apvs.eventbus.shared.RemoteEventBus;
import ch.cern.atlas.apvs.eventbus.shared.RequestRemoteEvent;

public class AudioUsersSettingsStorage {

	private Logger log = LoggerFactory.getLogger(getClass().getName());

	private static final String APVS_AUDIO_USERS_SETTINGS = "APVS.audioUsers.settings";
	private static AudioUsersSettingsStorage instance;
	private AudioSettings audioSettings;

	public AudioUsersSettingsStorage(final RemoteEventBus eventBus) {

		load();

		AudioUsersSettingsChangedRemoteEvent.register(eventBus,
				new AudioUsersSettingsChangedRemoteEvent.Handler() {

					@Override
					public void onAudioUsersSettingsChanged(
							AudioUsersSettingsChangedRemoteEvent event) {
						audioSettings = event.getAudioSettings();
						store();
					}
				});

		InterventionMapChangedRemoteEvent.subscribe(eventBus,
				new InterventionMapChangedRemoteEvent.Handler() {

					@Override
					public void onInterventionMapChanged(
							InterventionMapChangedRemoteEvent event) {
						InterventionMap interventions = event
								.getInterventionMap();
						boolean changed = false;
<<<<<<< HEAD
						for (Iterator<Device> i = interventions.getPtus()
								.iterator(); i.hasNext();) {
							Device ptu = i.next();
							if (audioSettings.contains(ptu.getName())) {
								boolean set = audioSettings.setUsername(ptu.getName(),
										interventions.get(ptu).getName());
=======

						for (Iterator<String> i = interventions.getPtuIds()
								.iterator(); i.hasNext();) {
							String ptuId = i.next();
							if (audioSettings.contains(ptuId)) {
								boolean set = audioSettings.setIntervention(
										ptuId, interventions.get(ptuId));
								System.out.println("Resultado de set: " + set);
								// boolean set =
								// audioSettings.setUsername(ptuId,
								// interventions.get(ptuId).getName());
>>>>>>> bdd2f2b1
								changed |= set;
							} else {
								boolean added = audioSettings.add(ptu.getName());
								changed |= added;
							}
						}

						if (changed) {
							eventBus.fireEvent(new AudioUsersSettingsChangedRemoteEvent(
									audioSettings));
						}
					}
				});

		RequestRemoteEvent.register(eventBus, new RequestRemoteEvent.Handler() {

			@Override
			public void onRequestEvent(RequestRemoteEvent event) {
				if (event.getRequestedClassName().equals(
						AudioUsersSettingsChangedRemoteEvent.class.getName())) {
					eventBus.fireEvent(new AudioUsersSettingsChangedRemoteEvent(
							audioSettings));
				}
			}
		});

		eventBus.fireEvent(new AudioUsersSettingsChangedRemoteEvent(
				audioSettings));
	}

	public static AudioUsersSettingsStorage getInstance(RemoteEventBus eventBus) {
		if (instance == null) {
			instance = new AudioUsersSettingsStorage(eventBus);
		}
		return instance;
	}

	private void load() {
		ServerStorage store = ServerStorage.getLocalStorageIfSupported();
		if (store == null) {
			log.warn("Users Audio Settings will not be stored");
			return;
		}

		audioSettings = new AudioSettings();
		for (Iterator<String> i = store.getKeys(APVS_AUDIO_USERS_SETTINGS)
				.iterator(); i.hasNext();) {
			String ptuId = i.next();

			audioSettings.add(ptuId);

			audioSettings.setUsername(
					ptuId,
					store.getString(APVS_AUDIO_USERS_SETTINGS + "." + ptuId
							+ ".username"));
			audioSettings.setNumber(
					ptuId,
					store.getString(APVS_AUDIO_USERS_SETTINGS + "." + ptuId
							+ ".account"));
			audioSettings.setChannel(
					ptuId,
					store.getString(APVS_AUDIO_USERS_SETTINGS + "." + ptuId
							+ ".channel"));
			audioSettings.setDestUser(
					ptuId,
					store.getString(APVS_AUDIO_USERS_SETTINGS + "." + ptuId
							+ ".destUser"));
			audioSettings.setDestPTU(
					ptuId,
					store.getString(APVS_AUDIO_USERS_SETTINGS + "." + ptuId
							+ ".destPTU"));
			audioSettings.setStatus(
					ptuId,
					store.getBoolean(APVS_AUDIO_USERS_SETTINGS + "." + ptuId
							+ ".status"));
			audioSettings.setOnCall(
					ptuId,
					store.getBoolean(APVS_AUDIO_USERS_SETTINGS + "." + ptuId
							+ ".onCall"));
			audioSettings.setActivity(
					ptuId,
					store.getString(APVS_AUDIO_USERS_SETTINGS + "." + ptuId
							+ ".activity"));
			audioSettings.setRoom(
					ptuId,
					store.getString(APVS_AUDIO_USERS_SETTINGS + "." + ptuId
							+ ".room"));
			audioSettings.setMute(
					ptuId,
					store.getBoolean(APVS_AUDIO_USERS_SETTINGS + "." + ptuId
							+ ".mute"));
			audioSettings.setOnConference(
					ptuId,
					store.getBoolean(APVS_AUDIO_USERS_SETTINGS + "." + ptuId
							+ ".onConference"));
		}

		log.info("Audio User Settings Read");
	}

	private void store() {
		ServerStorage store = ServerStorage.getLocalStorageIfSupported();
		if (store == null) {
			return;
		}

		for (Iterator<String> i = audioSettings.getPtuIds().iterator(); i
				.hasNext();) {
			String ptuId = i.next();
			store.setItem(
					APVS_AUDIO_USERS_SETTINGS + "." + ptuId + ".username",
					audioSettings.getUsername(ptuId));
			store.setItem(APVS_AUDIO_USERS_SETTINGS + "." + ptuId + ".number",
					audioSettings.getNumber(ptuId));
			store.setItem(APVS_AUDIO_USERS_SETTINGS + "." + ptuId + ".channel",
					audioSettings.getChannel(ptuId));
			store.setItem(
					APVS_AUDIO_USERS_SETTINGS + "." + ptuId + ".destUser",
					audioSettings.getDestUser(ptuId));
			store.setItem(APVS_AUDIO_USERS_SETTINGS + "." + ptuId + ".destPtu",
					audioSettings.getDestPtu(ptuId));
			store.setItem(APVS_AUDIO_USERS_SETTINGS + "." + ptuId + ".status",
					audioSettings.getStatus(ptuId));
			store.setItem(APVS_AUDIO_USERS_SETTINGS + "." + ptuId + ".onCall",
					audioSettings.getOnCall(ptuId));
			store.setItem(
					APVS_AUDIO_USERS_SETTINGS + "." + ptuId + ".activity",
					audioSettings.getActivity(ptuId));
			store.setItem(APVS_AUDIO_USERS_SETTINGS + "." + ptuId + ".room",
					audioSettings.getRoom(ptuId));
			store.setItem(APVS_AUDIO_USERS_SETTINGS + "." + ptuId + ".mute",
					audioSettings.getMute(ptuId));
			store.setItem(APVS_AUDIO_USERS_SETTINGS + "." + ptuId
					+ ".onConference", audioSettings.getOnConference(ptuId));
		}
	}
}<|MERGE_RESOLUTION|>--- conflicted
+++ resolved
@@ -7,12 +7,9 @@
 
 import ch.cern.atlas.apvs.client.event.AudioUsersSettingsChangedRemoteEvent;
 import ch.cern.atlas.apvs.client.settings.AudioSettings;
-<<<<<<< HEAD
 import ch.cern.atlas.apvs.domain.Device;
 import ch.cern.atlas.apvs.domain.InterventionMap;
 import ch.cern.atlas.apvs.event.InterventionMapChangedRemoteEvent;
-=======
->>>>>>> bdd2f2b1
 import ch.cern.atlas.apvs.eventbus.shared.RemoteEventBus;
 import ch.cern.atlas.apvs.eventbus.shared.RequestRemoteEvent;
 
@@ -48,26 +45,17 @@
 						InterventionMap interventions = event
 								.getInterventionMap();
 						boolean changed = false;
-<<<<<<< HEAD
+
 						for (Iterator<Device> i = interventions.getPtus()
 								.iterator(); i.hasNext();) {
 							Device ptu = i.next();
 							if (audioSettings.contains(ptu.getName())) {
-								boolean set = audioSettings.setUsername(ptu.getName(),
-										interventions.get(ptu).getName());
-=======
-
-						for (Iterator<String> i = interventions.getPtuIds()
-								.iterator(); i.hasNext();) {
-							String ptuId = i.next();
-							if (audioSettings.contains(ptuId)) {
 								boolean set = audioSettings.setIntervention(
-										ptuId, interventions.get(ptuId));
+										ptu.getName(), interventions.get(ptu.getName()));
 								System.out.println("Resultado de set: " + set);
 								// boolean set =
 								// audioSettings.setUsername(ptuId,
 								// interventions.get(ptuId).getName());
->>>>>>> bdd2f2b1
 								changed |= set;
 							} else {
 								boolean added = audioSettings.add(ptu.getName());
