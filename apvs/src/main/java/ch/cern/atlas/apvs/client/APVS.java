package ch.cern.atlas.apvs.client;

import org.slf4j.Logger;
import org.slf4j.LoggerFactory;

import ch.cern.atlas.apvs.client.event.SelectPtuEvent;
import ch.cern.atlas.apvs.client.service.ServerServiceAsync;
import ch.cern.atlas.apvs.client.settings.SettingsPersister;
import ch.cern.atlas.apvs.client.tablet.AppBundle;
import ch.cern.atlas.apvs.client.tablet.HomePlace;
import ch.cern.atlas.apvs.client.tablet.TabletHistoryObserver;
import ch.cern.atlas.apvs.client.tablet.TabletMenuActivityMapper;
import ch.cern.atlas.apvs.client.tablet.TabletMenuAnimationMapper;
import ch.cern.atlas.apvs.client.tablet.TabletPanelActivityMapper;
import ch.cern.atlas.apvs.client.tablet.TabletPanelAnimationMapper;
import ch.cern.atlas.apvs.client.tablet.TabletPlaceHistoryMapper;
import ch.cern.atlas.apvs.client.ui.Arguments;
import ch.cern.atlas.apvs.client.ui.AudioSettingsView;
import ch.cern.atlas.apvs.client.ui.AudioView;
import ch.cern.atlas.apvs.client.ui.CameraView;
import ch.cern.atlas.apvs.client.ui.DosimeterView;
import ch.cern.atlas.apvs.client.ui.EventView;
import ch.cern.atlas.apvs.client.ui.GeneralInfoView;
import ch.cern.atlas.apvs.client.ui.InterventionView;
import ch.cern.atlas.apvs.client.ui.MeasurementView;
import ch.cern.atlas.apvs.client.ui.Module;
import ch.cern.atlas.apvs.client.ui.PlaceView;
import ch.cern.atlas.apvs.client.ui.ProcedureControls;
import ch.cern.atlas.apvs.client.ui.ProcedureView;
import ch.cern.atlas.apvs.client.ui.PtuSettingsView;
import ch.cern.atlas.apvs.client.ui.PtuTabSelector;
import ch.cern.atlas.apvs.client.ui.PtuView;
import ch.cern.atlas.apvs.client.ui.ServerSettingsView;
import ch.cern.atlas.apvs.client.ui.Tab;
import ch.cern.atlas.apvs.client.ui.TimeView;
import ch.cern.atlas.apvs.eventbus.shared.RemoteEventBus;

import com.google.gwt.activity.shared.ActivityMapper;
import com.google.gwt.core.client.EntryPoint;
import com.google.gwt.core.client.GWT;
import com.google.gwt.dom.client.Document;
import com.google.gwt.dom.client.Element;
import com.google.gwt.dom.client.NodeList;
import com.google.gwt.dom.client.StyleInjector;
import com.google.gwt.place.shared.PlaceController;
import com.google.gwt.user.client.Window;
import com.google.gwt.user.client.rpc.AsyncCallback;
import com.google.gwt.user.client.ui.IsWidget;
import com.google.gwt.user.client.ui.RootPanel;
import com.google.gwt.user.client.ui.SimplePanel;
import com.googlecode.mgwt.mvp.client.AnimatableDisplay;
import com.googlecode.mgwt.mvp.client.AnimatingActivityManager;
import com.googlecode.mgwt.mvp.client.AnimationMapper;
import com.googlecode.mgwt.mvp.client.history.MGWTPlaceHistoryHandler;
import com.googlecode.mgwt.ui.client.MGWT;
import com.googlecode.mgwt.ui.client.MGWTSettings;
import com.googlecode.mgwt.ui.client.MGWTSettings.ViewPort;
import com.googlecode.mgwt.ui.client.MGWTSettings.ViewPort.DENSITY;
import com.googlecode.mgwt.ui.client.dialog.TabletPortraitOverlay;
import com.googlecode.mgwt.ui.client.layout.MasterRegionHandler;
import com.googlecode.mgwt.ui.client.layout.OrientationRegionHandler;

/**
 * @author Mark Donszelmann
 */
public class APVS implements EntryPoint {

	private Logger log = LoggerFactory.getLogger(getClass().getName());
	@SuppressWarnings("unused")
	private Window screen;

	private RemoteEventBus remoteEventBus;
	@SuppressWarnings("unused")
	private PlaceController placeController;
	@SuppressWarnings("unused")
	private SettingsPersister settingsPersister;

	@Override
	public void onModuleLoad() {
		GWT.setUncaughtExceptionHandler(new APVSUncaughtExceptionHandler());

		Build build = GWT.create(Build.class);
		log.info("Starting APVS Version: " + build.version() + " - "
				+ build.build());

		ServerServiceAsync.Util.getInstance().isReady(
				new AsyncCallback<Boolean>() {

					@Override
					public void onSuccess(Boolean result) {
						if (result) {
							log.info("Server ready");
							start();
						} else {
							onFailure(null);
						}
					}

					@Override
					public void onFailure(Throwable caught) {
						Window.alert("Server not ready. reload webpage "
								+ caught);
					}
				});
	}

	private void start() {

		ClientFactory clientFactory = GWT.create(ClientFactory.class);

		remoteEventBus = clientFactory.getRemoteEventBus();
		placeController = clientFactory.getPlaceController();

		settingsPersister = new SettingsPersister(remoteEventBus);

		// get first div element
		NodeList<Element> divs = Document.get().getElementsByTagName("div");
		if (divs.getLength() == 0) {
			Window.alert("Please define a <div> element with the class set to your view you want to show.");
			return;
		}

		boolean layoutOnlyMode = Window.Location.getQueryString().indexOf(
				"layout=true") >= 0;
		if (layoutOnlyMode) {
			log.info("Running in layoutOnly mode");
			return;
		}

		boolean newCode = false;
		for (int i = 0; i < divs.getLength(); i++) {
			Element element = divs.getItem(i);
			String id = element.getId();

			String[] parts = id.split("\\(", 2);
			if (parts.length == 2) {
				String className = parts[0];
				if ((parts[1].length() > 0) && !parts[1].endsWith(")")) {
					log.warn("Missing closing parenthesis on '" + id + "'");
					parts[1] += ")";
				}
				Arguments args = new Arguments(
						parts[1].length() > 0 ? parts[1].substring(0,
								parts[1].length() - 1) : null);

				log.info("Creating " + className + " with args (" + args + ")");

				Module module = null;
				// FIXME handle generically
				if (id.startsWith("MeasurementView")) {
					module = new MeasurementView();
<<<<<<< HEAD
				} else if (id.startsWith("AudioSettingsView")) {				
					module = new AudioSettingsView();
				} else if (id.startsWith("AudioView")) {				
=======
				} else if (id.startsWith("AsteriskSettingsView")) {
					module = new AsteriskSettingsView();
				} else if (id.startsWith("AudioView")) {
>>>>>>> 94390509
					module = new AudioView();
				} else if (id.startsWith("CameraView")) {
					module = new CameraView();
				} else if (id.startsWith("DosimeterView")) {
					module = new DosimeterView();
				} else if (id.startsWith("EventView")) {
					module = new EventView();
				} else if (id.startsWith("GeneralInfoView")) {
					module = new GeneralInfoView();
				} else if (id.startsWith("InterventionView")) {
					module = new InterventionView();
				} else if (id.startsWith("PlaceView")) {
					module = new PlaceView();
				} else if (id.startsWith("ProcedureControls")) {
					module = new ProcedureControls();
				} else if (id.startsWith("ProcedureView")) {
					module = new ProcedureView();
				} else if (id.startsWith("PtuSettingsView")) {
					module = new PtuSettingsView();
				} else if (id.startsWith("PtuTabSelector")) {
					module = new PtuTabSelector();
				} else if (id.startsWith("PtuView")) {
					module = new PtuView();
				} else if (id.startsWith("ServerSettingsView")) {
					module = new ServerSettingsView();
				} else if (id.startsWith("Tab")) {
					module = new Tab();
				} else if (id.startsWith("TimeView")) {
					module = new TimeView();
				}

				if (module != null) {
					boolean add = module
							.configure(element, clientFactory, args);
					if (add && module instanceof IsWidget) {
						RootPanel.get(element.getId()).add((IsWidget) module);
					}
					newCode = true;
				}

			}
		}

		// FIXME create tab buttons for each, select default one
		String defaultPtuId = "PTU1234";
		clientFactory.getEventBus("ptu").fireEvent(
				new SelectPtuEvent(defaultPtuId));

		if (newCode)
			return;

		startWorker();
		return;
	}

	private void startWorker() {

		// MGWTColorScheme.setBaseColor("#56a60D");
		// MGWTColorScheme.setFontColor("#eee");
		//
		// MGWTStyle.setDefaultBundle((MGWTClientBundle)
		// GWT.create(MGWTStandardBundle.class));
		// MGWTStyle.getDefaultClientBundle().getMainCss().ensureInjected();

		ViewPort viewPort = new MGWTSettings.ViewPort();
		viewPort.setTargetDensity(DENSITY.MEDIUM);
		viewPort.setUserScaleAble(false).setMinimumScale(1.0)
				.setMinimumScale(1.0).setMaximumScale(1.0);

		MGWTSettings settings = new MGWTSettings();
		settings.setViewPort(viewPort);
		// settings.setIconUrl("logo.png");
		// settings.setAddGlosToIcon(true);
		settings.setFullscreen(true);
		settings.setPreventScrolling(true);

		MGWT.applySettings(settings);

		final ClientFactory clientFactory = new APVSClientFactory();

		// Start PlaceHistoryHandler with our PlaceHistoryMapper
		TabletPlaceHistoryMapper historyMapper = GWT
				.create(TabletPlaceHistoryMapper.class);

		if (MGWT.getOsDetection().isTablet()) {

			// very nasty workaround because GWT does not corretly support
			// @media
			StyleInjector.inject(AppBundle.INSTANCE.css().getText());

			createTabletDisplay(clientFactory);
		} else {

			createTabletDisplay(clientFactory);
			// createPhoneDisplay(clientFactory);

		}

		TabletHistoryObserver historyObserver = new TabletHistoryObserver();

		MGWTPlaceHistoryHandler historyHandler = new MGWTPlaceHistoryHandler(
				historyMapper, historyObserver);

		historyHandler.register(clientFactory.getPlaceController(),
				clientFactory.getRemoteEventBus(), new HomePlace());
		historyHandler.handleCurrentHistory();
	}

	/*
	 * private void createPhoneDisplay(ClientFactory clientFactory) {
	 * AnimatableDisplay display = GWT.create(AnimatableDisplay.class);
	 * 
	 * PhoneActivityMapper appActivityMapper = new PhoneActivityMapper(
	 * clientFactory);
	 * 
	 * PhoneAnimationMapper appAnimationMapper = new PhoneAnimationMapper();
	 * 
	 * AnimatingActivityManager activityManager = new AnimatingActivityManager(
	 * appActivityMapper, appAnimationMapper, clientFactory.getEventBus());
	 * 
	 * activityManager.setDisplay(display);
	 * 
	 * RootPanel.get().add(display);
	 * 
	 * }
	 */
	private void createTabletDisplay(ClientFactory clientFactory) {
		SimplePanel navContainer = new SimplePanel();
		navContainer.getElement().setId("nav");
		navContainer.getElement().addClassName("landscapeonly");
		AnimatableDisplay navDisplay = GWT.create(AnimatableDisplay.class);

		final TabletPortraitOverlay tabletPortraitOverlay = new TabletPortraitOverlay();

		new OrientationRegionHandler(navContainer, tabletPortraitOverlay,
				navDisplay);
		new MasterRegionHandler(clientFactory.getRemoteEventBus(), "nav",
				tabletPortraitOverlay);

		ActivityMapper navActivityMapper = new TabletMenuActivityMapper(
				clientFactory);

		AnimationMapper navAnimationMapper = new TabletMenuAnimationMapper();

		AnimatingActivityManager navActivityManager = new AnimatingActivityManager(
				navActivityMapper, navAnimationMapper,
				clientFactory.getRemoteEventBus());

		navActivityManager.setDisplay(navDisplay);

		RootPanel.get().add(navContainer);

		SimplePanel mainContainer = new SimplePanel();
		mainContainer.getElement().setId("main");
		AnimatableDisplay mainDisplay = GWT.create(AnimatableDisplay.class);

		TabletPanelActivityMapper tabletMainActivityMapper = new TabletPanelActivityMapper(
				clientFactory);

		AnimationMapper tabletMainAnimationMapper = new TabletPanelAnimationMapper();

		AnimatingActivityManager mainActivityManager = new AnimatingActivityManager(
				tabletMainActivityMapper, tabletMainAnimationMapper,
				clientFactory.getRemoteEventBus());

		mainActivityManager.setDisplay(mainDisplay);
		mainContainer.setWidget(mainDisplay);

		RootPanel.get().add(mainContainer);

	}
}<|MERGE_RESOLUTION|>--- conflicted
+++ resolved
@@ -149,15 +149,9 @@
 				// FIXME handle generically
 				if (id.startsWith("MeasurementView")) {
 					module = new MeasurementView();
-<<<<<<< HEAD
 				} else if (id.startsWith("AudioSettingsView")) {				
 					module = new AudioSettingsView();
 				} else if (id.startsWith("AudioView")) {				
-=======
-				} else if (id.startsWith("AsteriskSettingsView")) {
-					module = new AsteriskSettingsView();
-				} else if (id.startsWith("AudioView")) {
->>>>>>> 94390509
 					module = new AudioView();
 				} else if (id.startsWith("CameraView")) {
 					module = new CameraView();
