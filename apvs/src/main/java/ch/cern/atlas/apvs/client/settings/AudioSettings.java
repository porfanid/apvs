--- conflicted
+++ resolved
@@ -6,8 +6,9 @@
 import java.util.List;
 import java.util.Map;
 
-import ch.cern.atlas.apvs.client.domain.Intervention;
-import ch.cern.atlas.apvs.client.domain.InterventionMap;
+import ch.cern.atlas.apvs.domain.Device;
+import ch.cern.atlas.apvs.domain.Intervention;
+import ch.cern.atlas.apvs.domain.InterventionMap;
 
 import com.google.gwt.user.client.rpc.IsSerializable;
 
@@ -26,25 +27,19 @@
 	
 	// Convert a Intervention Map into AudioSettings
 	public void interventionMapToAudioSettings(InterventionMap interventions){
-		List<String> ptuIds = interventions.getPtuIds();
+		List<Device> ptus = interventions.getPtus();
 		
-		for(int i=0; i< ptuIds.size(); i++){
-			if(entries.containsKey(ptuIds.get(i)));
-				entries.get(ptuIds.get(i)).setIntervention(interventions.get(ptuIds.get(i)));
+		for(int i=0; i< ptus.size(); i++){
+			if(entries.containsKey(ptus.get(i).getName()));
+				entries.get(ptus.get(i).getName()).setIntervention(interventions.get(ptus.get(i)));
 		}
 		
 	}
 	
 	// Username Methods
-<<<<<<< HEAD
-	public String getUsername(String name) {
-		VoipAccount entry = entries.get(name);
-		return (entry != null ? entry.getUsername() : "");
-=======
 	public String getUsername(String ptuId) {
 		VoipAccount entry = entries.get(ptuId);
 		return (entry != null ? entry.getIntervention().getName() : "");
->>>>>>> bdd2f2b1
 	}
 
 	public boolean setUsername(String name, String username) {
@@ -63,7 +58,7 @@
 	}
 
 	public boolean setIntervention(String ptuId, Intervention intervention) {
-		if (entries.get(ptuId).getIntervention().equalIntervention(intervention)) {
+		if (entries.get(ptuId).getIntervention().equals(intervention)) {
 			return false;
 		}
 		entries.get(ptuId).setIntervention(intervention);
