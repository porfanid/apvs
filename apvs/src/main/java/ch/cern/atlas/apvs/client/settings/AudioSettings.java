package ch.cern.atlas.apvs.client.settings;

import java.io.Serializable;
import java.util.ArrayList;
import java.util.HashMap;
import java.util.List;
import java.util.Map;

import ch.cern.atlas.apvs.domain.Intervention;

import com.google.gwt.user.client.rpc.IsSerializable;

//NOTE: implements IsSerializable in case serialization file cannot be found
public class AudioSettings implements Serializable, IsSerializable {

	private static final long serialVersionUID = 1L;
	private Map<String, VoipAccount> entries = new HashMap<String, VoipAccount>();

	public AudioSettings() {
	}

	/*********************************************
	 * Methods
	 *********************************************/
<<<<<<< HEAD

=======
		
>>>>>>> bacda1d2
	// Username Methods
	public String getUsername(String ptuId) {
		Intervention intervention = getIntervention(ptuId);
		return (intervention != null ? intervention.getName() : "");
	}

	public boolean setUsername(String name, String username) {
		if (entries.get(name).getUsername().equals(username)) {
			return false;
		}
		entries.get(name).setUsername(username);
		return true;
	}

	
	// Intervention Methods
	public Intervention getIntervention(String ptuId) {
		VoipAccount entry = entries.get(ptuId);
		return (entry != null ? entry.getIntervention() : null);
	}

	public boolean setIntervention(String ptuId, Intervention intervention) {
		if (intervention.equals(getIntervention(ptuId))) {
			return false;
		}
		entries.get(ptuId).setIntervention(intervention);
		return true;
	}
	
	
	// Number Methods
	public String getNumber(String name) {
		VoipAccount entry = entries.get(name);
		return (entry != null ? entry.getAccount() != null ? entry.getAccount() : "" : "");
	}

	public void setNumber(String name, String number) {
		entries.get(name).setAccount(number);
	}

	
	// Channel Methods
	public String getChannel(String name) {
		VoipAccount entry = entries.get(name);
		return (entry != null ? entry.getChannel() : "");
	}

	public void setChannel(String name, String channel) {
		entries.get(name).setChannel(channel);
	}

	
	// Destination User Methods
	public String getDestUser(String name) {
		VoipAccount entry = entries.get(name);
		return (entry != null ? entry.getDestUser() : "");
	}

	public String getDestPtu(String name) {
		VoipAccount entry = entries.get(name);
		return (entry != null ? entry.getDestPTU() : null);
	}
	
	public void setDestUser(String name, String userDest) {
		entries.get(name).setDestUser(userDest);
	}
	
	public void setDestPTU(String name, String PTUDest) {
		entries.get(name).setDestPTU(PTUDest);
	}
	
	public void setDestPTUser(String name, String userDest, String PTUDest) {
		entries.get(name).setDestUser(userDest);
		entries.get(name).setDestPTU(PTUDest);
	}

	
	// Status Methods
	public Boolean getStatus(String name) {
		VoipAccount entry = entries.get(name);
		return (entry != null ? entry.getStatus() : false);
	}

	public void setStatus(String name, Boolean status) {
		entries.get(name).setStatus(status);
	}
	
	// Define all PTU as status unknown
	public void setUnknownStatus(){
		for(String name : entries.keySet())
			setStatus(name, false);
	}

	
	// On Call Status Methods
	public Boolean getOnCall(String name) {
		VoipAccount entry = entries.get(name);
		return (entry != null ? entry.getOnCall() : false);
	}

	public void setOnCall(String name, Boolean onCall) {
		entries.get(name).setOnCall(onCall);
	}

	
	// On Conference Status Methods
	public Boolean getOnConference(String name) {
		VoipAccount entry = entries.get(name);
		return (entry != null ? entry.getOnConference() : false);
	}

	public void setOnConference(String name, Boolean onConference) {
		entries.get(name).setOnConference(onConference);
	}

	
	// Room Methods
	public String getRoom(String name) {
		VoipAccount entry = entries.get(name);
		return (entry != null ? entry.getRoom() : "");
	}

	public void setRoom(String name, String conferenceRoom) {
		entries.get(name).setRoom(conferenceRoom);
	}
	
	
	// Mute Methods
	public boolean getMute(String name){
		VoipAccount entry = entries.get(name);
		return (entry != null? entry.getMute() : true);
	}
	
	public void setMute(String name, boolean mute){
		entries.get(name).setMute(mute);
	}
	
	
	// Activity Methods
	public String getActivity(String name) {
		VoipAccount entry = entries.get(name);
		return (entry != null ? entry.getActivity() : "");
	}

	public void setActivity(String name, String activity) {
		entries.get(name).setActivity(activity);
	}

	
	// PTU Ids
	public List<String> getPtuIds() {
		List<String> list = new ArrayList<String>();
		list.addAll(entries.keySet());
		return list;
	}

	
	// Add PTU
	public boolean add(String name) {
		System.err.println("Adding " + name);
		if (!entries.containsKey(name)) {
			entries.put(name, new VoipAccount("SIP/1000", false));
			return true;
		}
		return false;
	}

	
	// Check PTU is in the list
	public boolean contains(String name) {
		if (entries.containsKey(name)) {
			return true;
		}
		return false;
	}

	
	// Return PTU ID of given number
	public String getPtuId(String number) {
		List<String> ptuList = new ArrayList<String>(this.getPtuIds());
		for (int i = 0; i < ptuList.size(); i++) {
			if (this.getNumber(ptuList.get(i)).equals(number)) {
				return ptuList.get(i);
			}
		}
		return null;
	}

	// Return users phone numbers of given activity
	public List<String> getNumbersActivity(String activity) {
		List<String> ptuList = new ArrayList<String>(this.getPtuIds());
		List<String> numbers = new ArrayList<String>();
		for (int i = 0; i < ptuList.size(); i++) {
			if (this.getActivity(ptuList.get(i)).equals(activity)) {
				numbers.add(this.getNumber(ptuList.get(i)));
			}
		}
		return numbers;
	}
	
	// Return active channels of given activity
	public List<String> getActiveChannelsActivity(String activity) {
		List<String> ptuList = new ArrayList<String>(this.getPtuIds());
		List<String> channels = new ArrayList<String>();
		for (int i = 0; i < ptuList.size(); i++) {
			if (this.getActivity(ptuList.get(i)).equals(activity) && !this.getChannel(ptuList.get(i)).isEmpty()) {
				channels.add(this.getChannel(ptuList.get(i)));
			}
		}
		return channels;
	}
}<|MERGE_RESOLUTION|>--- conflicted
+++ resolved
@@ -22,11 +22,6 @@
 	/*********************************************
 	 * Methods
 	 *********************************************/
-<<<<<<< HEAD
-
-=======
-		
->>>>>>> bacda1d2
 	// Username Methods
 	public String getUsername(String ptuId) {
 		Intervention intervention = getIntervention(ptuId);
