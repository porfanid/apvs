package ch.cern.atlas.apvs.client.settings;

import java.io.Serializable;
import java.util.ArrayList;
import java.util.HashMap;
import java.util.List;
import java.util.Map;

import ch.cern.atlas.apvs.domain.Device;
import ch.cern.atlas.apvs.domain.Intervention;
import ch.cern.atlas.apvs.domain.InterventionMap;

import com.google.gwt.user.client.rpc.IsSerializable;

//NOTE: implements IsSerializable in case serialization file cannot be found
public class AudioSettings implements Serializable, IsSerializable {

	private static final long serialVersionUID = 1L;
	private Map<String, VoipAccount> entries = new HashMap<String, VoipAccount>();

	public AudioSettings() {
	}

	/*********************************************
	 * Methods
	 *********************************************/
	
<<<<<<< HEAD
=======
	// Convert a Intervention Map into AudioSettings
	public void interventionMapToAudioSettings(InterventionMap interventions){
		List<Device> ptus = interventions.getPtus();
		
		for(int i=0; i< ptus.size(); i++){
			if(entries.containsKey(ptus.get(i).getName()));
				entries.get(ptus.get(i).getName()).setIntervention(interventions.get(ptus.get(i)));
		}
		
	}
	
>>>>>>> 5df13ed7
	// Username Methods
	public String getUsername(String ptuId) {
		VoipAccount entry = entries.get(ptuId);
		return (entry != null ? entry.getIntervention().getName() : "");
	}

	public boolean setUsername(String name, String username) {
		if (entries.get(name).getUsername().equals(username)) {
			return false;
		}
		entries.get(name).setUsername(username);
		return true;
	}

	
	// Intervention Methods
	public Intervention getIntervention(String ptuId) {
		VoipAccount entry = entries.get(ptuId);
		return (entry != null ? entry.getIntervention() : new Intervention());
	}

	public boolean setIntervention(String ptuId, Intervention intervention) {
		if (entries.get(ptuId).getIntervention().equals(intervention)) {
			return false;
		}
		entries.get(ptuId).setIntervention(intervention);
		return true;
	}
	
	
	// Number Methods
	public String getNumber(String name) {
		VoipAccount entry = entries.get(name);
		return (entry != null ? entry.getAccount() != null ? entry.getAccount() : "" : "");
	}

	public void setNumber(String name, String number) {
		entries.get(name).setAccount(number);
	}

	
	// Channel Methods
	public String getChannel(String name) {
		VoipAccount entry = entries.get(name);
		return (entry != null ? entry.getChannel() : "");
	}

	public void setChannel(String name, String channel) {
		entries.get(name).setChannel(channel);
	}

	
	// Destination User Methods
	public String getDestUser(String name) {
		VoipAccount entry = entries.get(name);
		return (entry != null ? entry.getDestUser() : "");
	}

	public String getDestPtu(String name) {
		VoipAccount entry = entries.get(name);
		return (entry != null ? entry.getDestPTU() : null);
	}
	
	public void setDestUser(String name, String userDest) {
		entries.get(name).setDestUser(userDest);
	}
	
	public void setDestPTU(String name, String PTUDest) {
		entries.get(name).setDestPTU(PTUDest);
	}
	
	public void setDestPTUser(String name, String userDest, String PTUDest) {
		entries.get(name).setDestUser(userDest);
		entries.get(name).setDestPTU(PTUDest);
	}

	
	// Status Methods
	public Boolean getStatus(String name) {
		VoipAccount entry = entries.get(name);
		return (entry != null ? entry.getStatus() : false);
	}

	public void setStatus(String name, Boolean status) {
		entries.get(name).setStatus(status);
	}
	
	// Define all PTU as status unknown
	public void setUnknownStatus(){
		for(String name : entries.keySet())
			setStatus(name, false);
	}

	
	// On Call Status Methods
	public Boolean getOnCall(String name) {
		VoipAccount entry = entries.get(name);
		return (entry != null ? entry.getOnCall() : false);
	}

	public void setOnCall(String name, Boolean onCall) {
		entries.get(name).setOnCall(onCall);
	}

	
	// On Conference Status Methods
	public Boolean getOnConference(String name) {
		VoipAccount entry = entries.get(name);
		return (entry != null ? entry.getOnConference() : false);
	}

	public void setOnConference(String name, Boolean onConference) {
		entries.get(name).setOnConference(onConference);
	}

	
	// Room Methods
	public String getRoom(String name) {
		VoipAccount entry = entries.get(name);
		return (entry != null ? entry.getRoom() : "");
	}

	public void setRoom(String name, String conferenceRoom) {
		entries.get(name).setRoom(conferenceRoom);
	}
	
	
	// Mute Methods
	public boolean getMute(String name){
		VoipAccount entry = entries.get(name);
		return (entry != null? entry.getMute() : true);
	}
	
	public void setMute(String name, boolean mute){
		entries.get(name).setMute(mute);
	}
	
	
	// Activity Methods
	public String getActivity(String name) {
		VoipAccount entry = entries.get(name);
		return (entry != null ? entry.getActivity() : "");
	}

	public void setActivity(String name, String activity) {
		entries.get(name).setActivity(activity);
	}

	
	// PTU Ids
	public List<String> getPtuIds() {
		List<String> list = new ArrayList<String>();
		list.addAll(entries.keySet());
		return list;
	}

	
	// Add PTU
	public boolean add(String name) {
		System.err.println("Adding " + name);
		if (!entries.containsKey(name)) {
			entries.put(name, new VoipAccount("SIP/1000", false));
			return true;
		}
		return false;
	}

	
	// Check PTU is in the list
	public boolean contains(String name) {
		if (entries.containsKey(name)) {
			return true;
		}
		return false;
	}

	
	// Return PTU ID of given number
	public String getPtuId(String number) {
		List<String> ptuList = new ArrayList<String>(this.getPtuIds());
		for (int i = 0; i < ptuList.size(); i++) {
			if (this.getNumber(ptuList.get(i)).equals(number)) {
				return ptuList.get(i);
			}
		}
		return null;
	}

	// Return users phone numbers of given activity
	public List<String> getNumbersActivity(String activity) {
		List<String> ptuList = new ArrayList<String>(this.getPtuIds());
		List<String> numbers = new ArrayList<String>();
		for (int i = 0; i < ptuList.size(); i++) {
			if (this.getActivity(ptuList.get(i)).equals(activity)) {
				numbers.add(this.getNumber(ptuList.get(i)));
			}
		}
		return numbers;
	}
	
	// Return active channels of given activity
	public List<String> getActiveChannelsActivity(String activity) {
		List<String> ptuList = new ArrayList<String>(this.getPtuIds());
		List<String> channels = new ArrayList<String>();
		for (int i = 0; i < ptuList.size(); i++) {
			if (this.getActivity(ptuList.get(i)).equals(activity) && !this.getChannel(ptuList.get(i)).isEmpty()) {
				channels.add(this.getChannel(ptuList.get(i)));
			}
		}
		return channels;
	}
}<|MERGE_RESOLUTION|>--- conflicted
+++ resolved
@@ -24,21 +24,7 @@
 	/*********************************************
 	 * Methods
 	 *********************************************/
-	
-<<<<<<< HEAD
-=======
-	// Convert a Intervention Map into AudioSettings
-	public void interventionMapToAudioSettings(InterventionMap interventions){
-		List<Device> ptus = interventions.getPtus();
-		
-		for(int i=0; i< ptus.size(); i++){
-			if(entries.containsKey(ptus.get(i).getName()));
-				entries.get(ptus.get(i).getName()).setIntervention(interventions.get(ptus.get(i)));
-		}
-		
-	}
-	
->>>>>>> 5df13ed7
+
 	// Username Methods
 	public String getUsername(String ptuId) {
 		VoipAccount entry = entries.get(ptuId);
