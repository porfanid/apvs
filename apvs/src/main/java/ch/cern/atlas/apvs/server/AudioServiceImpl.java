--- conflicted
+++ resolved
@@ -1,14 +1,9 @@
 package ch.cern.atlas.apvs.server;
 
 import java.io.IOException;
-<<<<<<< HEAD
-=======
-import java.util.ArrayList;
-import java.util.List;
 import java.util.concurrent.ExecutorService;
 import java.util.concurrent.Executors;
 import java.util.concurrent.Future;
->>>>>>> 236174b9
 
 import javax.servlet.ServletConfig;
 import javax.servlet.ServletException;
@@ -25,224 +20,217 @@
 
 import ch.cern.atlas.apvs.client.AudioException;
 import ch.cern.atlas.apvs.client.event.AudioSettingsChangedEvent;
-<<<<<<< HEAD
-=======
-import ch.cern.atlas.apvs.client.event.PtuSettingsChangedEvent;
-import ch.cern.atlas.apvs.client.event.ServerSettingsChangedEvent;
->>>>>>> 236174b9
 import ch.cern.atlas.apvs.client.service.AudioService;
 import ch.cern.atlas.apvs.client.settings.AudioSettings;
-import ch.cern.atlas.apvs.client.settings.ServerSettings;
 import ch.cern.atlas.apvs.eventbus.shared.RemoteEventBus;
 
-
-
-public class AudioServiceImpl extends ResponsePollService implements AudioService, ManagerEventListener {
+public class AudioServiceImpl extends ResponsePollService implements
+		AudioService, ManagerEventListener {
 
 	private ManagerConnection managerConnection;
 	private AsteriskServer asteriskServer;
 	private AudioSettings voipAccounts;
-	
+
 	private ExecutorService executorService;
 	private Future<?> connectFuture;
-	
+
 	// Account Details
 	private static final String ASTERISK_URL = "pcatlaswpss02.cern.ch";
 	private static final String AMI_ACCOUNT = "manager";
 	private static final String PASSWORD = "password";
-	
-	
+
 	private static final String CONTEXT = "internal";
 	private static final int PRIORITY = 1;
 	private static final int TIMEOUT = 20000;
-	
+
 	private RemoteEventBus eventBus;
-	
-	public AudioServiceImpl(){
-		if(eventBus != null)
+
+	public AudioServiceImpl() {
+		if (eventBus != null)
 			return;
 		System.out.println("Creating AudioService...");
 		eventBus = APVSServerFactory.getInstance().getEventBus();
 		executorService = Executors.newSingleThreadExecutor();
 	}
-	
-	@Override
-	public void init(ServletConfig config) throws ServletException{
+
+	@Override
+	public void init(ServletConfig config) throws ServletException {
 		super.init(config);
-		
-		//if(audioHandler != null)
-			//return;
-		
+
+		// if(audioHandler != null)
+		// return;
+
 		System.out.println("Starting Audio Service...");
-		
-		//audioHandler = new AudioHandler(eventBus);
-	
-		//Local List of the current Users
+
+		// audioHandler = new AudioHandler(eventBus);
+
+		// Local List of the current Users
 		voipAccounts = new AudioSettings();
-		
-		//Asterisk Connection Manager 
-		ManagerConnectionFactory factory = new ManagerConnectionFactory(ASTERISK_URL, AMI_ACCOUNT, PASSWORD);
+
+		// Asterisk Connection Manager
+		ManagerConnectionFactory factory = new ManagerConnectionFactory(
+				ASTERISK_URL, AMI_ACCOUNT, PASSWORD);
 		this.managerConnection = factory.createManagerConnection();
-		
+
 		// Eases the communication with asterisk server
 		asteriskServer = new DefaultAsteriskServer(managerConnection);
-	
-		
+
 		// Event handler
 		managerConnection.addEventListener(this);
-		
+
 		connectFuture = executorService.submit(new Runnable() {
-			
+
 			@Override
 			public void run() {
-				System.err.println("Login in to Asterisk Server on " + ASTERISK_URL.toLowerCase() + " ...");
+				System.err.println("Login in to Asterisk Server on "
+						+ ASTERISK_URL.toLowerCase() + " ...");
 				try {
 					login();
 				} catch (AudioException e) {
 					e.printStackTrace();
 				}
-				
+
 			}
 		});
-		
-	}
-	
-//*********************************************	
+
+	}
+
+	// *********************************************
 	// Constructor
-	
-	public void login() throws AudioException{
-		try{
+
+	public void login() throws AudioException {
+		try {
 			managerConnection.login();
-		}catch (IllegalStateException e){
-			throw new AudioException(e.getMessage());
-		}catch (IOException e){
-			throw new AudioException(e.getMessage());
-		}catch (AuthenticationFailedException e) {
-			throw new AudioException("Failed login to Asterisk Manager: " + e.getMessage());
-		}catch (TimeoutException e) {
-			throw new AudioException("Login to Asterisk Timeout: " + e.getMessage());
-		}
-	}
-
-//*********************************************	
-	// RPC Methods	
-	
+		} catch (IllegalStateException e) {
+			throw new AudioException(e.getMessage());
+		} catch (IOException e) {
+			throw new AudioException(e.getMessage());
+		} catch (AuthenticationFailedException e) {
+			throw new AudioException("Failed login to Asterisk Manager: "
+					+ e.getMessage());
+		} catch (TimeoutException e) {
+			throw new AudioException("Login to Asterisk Timeout: "
+					+ e.getMessage());
+		}
+	}
+
+	// *********************************************
+	// RPC Methods
+
 	@Override
 	public void call(String callerOriginater, String callerDestination) {
-		asteriskServer.originateToExtension(callerOriginater, CONTEXT, callerDestination, PRIORITY, TIMEOUT);
+		asteriskServer.originateToExtension(callerOriginater, CONTEXT,
+				callerDestination, PRIORITY, TIMEOUT);
 	}
 
 	@Override
 	public void hangup(String channel) throws AudioException {
 		HangupAction hangupCall = new HangupAction(channel);
-		try{
+		try {
 			managerConnection.sendAction(hangupCall);
-		}catch (IllegalArgumentException e){
-			throw new AudioException(e.getMessage());
-		}catch (IllegalStateException e){
-			throw new AudioException(e.getMessage());
-		}catch (IOException e){
-			throw new AudioException(e.getMessage());
-		}catch (TimeoutException e){
+		} catch (IllegalArgumentException e) {
+			throw new AudioException(e.getMessage());
+		} catch (IllegalStateException e) {
+			throw new AudioException(e.getMessage());
+		} catch (IOException e) {
+			throw new AudioException(e.getMessage());
+		} catch (TimeoutException e) {
 			throw new AudioException("Timeout: " + e.getMessage());
 		}
 	}
-	
-	
-//*********************************************	
+
+	// *********************************************
 	// Event Handler
-	
+
 	@Override
 	public void onManagerEvent(ManagerEvent event) {
 		String[] eventContent = event.toString().split("\\[");
-		System.err.println("Event " + eventContent[0] );
-				
-		// NewChannelEvent    	
-		if(eventContent[0].contains("NewChannelEvent")){
-	    	newChannelEvent(eventContent[1]);
-		}
-
-	    // BridgeEvent
-		if(eventContent[0].contains("BridgeEvent"))
-	    	;//bridgeEvent(eventContent[1]);
-	    	
+		System.err.println("Event " + eventContent[0]);
+
+		// NewChannelEvent
+		if (eventContent[0].contains("NewChannelEvent")) {
+			newChannelEvent(eventContent[1]);
+		}
+
+		// BridgeEvent
+		if (eventContent[0].contains("BridgeEvent"))
+			;// bridgeEvent(eventContent[1]);
+
 		// PeerStatusEvent
-		if(eventContent[0].contains("PeerStatusEvent"))
+		if (eventContent[0].contains("PeerStatusEvent"))
 			peerStatusEvent(eventContent[1]);
-		
+
 		// HangupEvent
-		if(eventContent[0].contains("HangupEvent"))
-			;//hangupEvent(eventContent[1]);
-		
-		((RemoteEventBus)eventBus).fireEvent(new AudioSettingsChangedEvent(voipAccounts));
-	}
-	
-	public String contentValue(String content){
-		return content.substring(content.indexOf("'",0)+1,content.indexOf("'",content.indexOf("'",0)+1));
-	}
-	
-	
-//*********************************************	
+		if (eventContent[0].contains("HangupEvent"))
+			;// hangupEvent(eventContent[1]);
+
+		((RemoteEventBus) eventBus).fireEvent(new AudioSettingsChangedEvent(
+				voipAccounts));
+	}
+
+	public String contentValue(String content) {
+		return content.substring(content.indexOf("'", 0) + 1,
+				content.indexOf("'", content.indexOf("'", 0) + 1));
+	}
+
+	// *********************************************
 	// Event Methods
-	
-	//New Channel
-	public void newChannelEvent(String channel){
-		//System.err.println(channel);
-		String[] list = channel.replace(',','\n').split("\\n");
-		for (int i=0 ; i<list.length; i++){
-			//System.err.println("ENTROU");
-			if(list[i].contains("channel=")){
-				channel=contentValue(list[i]);
+
+	// New Channel
+	public void newChannelEvent(String channel) {
+		// System.err.println(channel);
+		String[] list = channel.replace(',', '\n').split("\\n");
+		for (int i = 0; i < list.length; i++) {
+			// System.err.println("ENTROU");
+			if (list[i].contains("channel=")) {
+				channel = contentValue(list[i]);
 				String[] aux = channel.split("-");
-				//TODO
+				// TODO
 				/*
 				 * 
 				 * Update channel to voipAccount list
-				 * 
 				 */
-				//usersList.get(getIndexOfUsername(aux[0])).setActiveCallChannel(channel);
-				//System.out.println(usersList.get(getIndexOfUsername(aux[0])).getActiveCallChannel());
+				// usersList.get(getIndexOfUsername(aux[0])).setActiveCallChannel(channel);
+				// System.out.println(usersList.get(getIndexOfUsername(aux[0])).getActiveCallChannel());
 				break;
-			}			
-		}								
-	}
-
-					
+			}
+		}
+	}
+
 	// Users Register and Unregister
 	public void peerStatusEvent(String evntContent) {
-				
-		String[] list = evntContent.replace(',','\n').split("\\n");
-		boolean canRead= false;
+
+		String[] list = evntContent.replace(',', '\n').split("\\n");
+		boolean canRead = false;
 		VoipAccount user = new VoipAccount();
-		
-		for(int i=0 ; i<list.length; i++){
-			if(list[i].contains("peer=")){
-				String[] number=contentValue(list[i]).split("/");
+
+		for (int i = 0; i < list.length; i++) {
+			if (list[i].contains("peer=")) {
+				String[] number = contentValue(list[i]).split("/");
 				user.setNumber(number[1]);
 				canRead = true;
-			}else{ 
-				if(canRead==true){
-					if(list[i].contains("channeltype"))
+			} else {
+				if (canRead == true) {
+					if (list[i].contains("channeltype"))
 						user.setType(contentValue(list[i]));
-					
-					if(list[i].contains("peerstatus")){
-						if(contentValue(list[i]).equals("Registered")){			
+
+					if (list[i].contains("peerstatus")) {
+						if (contentValue(list[i]).equals("Registered")) {
 							user.setStatus("Online");
 							break;
 						}
-						if(contentValue(list[i]).equals("Unregistered")){
+						if (contentValue(list[i]).equals("Unregistered")) {
 							user.setStatus("Offline");
 							break;
-						}else{
+						} else {
 							user.setStatus("Unknown");
 							break;
 						}
 					}
 				}
 			}
-							
-		}
-	}
-	
-	
+
+		}
+	}
+
 }