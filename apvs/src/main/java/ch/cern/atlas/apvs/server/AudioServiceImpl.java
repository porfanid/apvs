package ch.cern.atlas.apvs.server;

import java.io.IOException;
import java.util.concurrent.ExecutorService;
import java.util.concurrent.Executors;
import java.util.concurrent.Future;

import javax.servlet.ServletConfig;
import javax.servlet.ServletException;

import org.asteriskjava.live.AsteriskServer;
import org.asteriskjava.live.DefaultAsteriskServer;
import org.asteriskjava.manager.AuthenticationFailedException;
import org.asteriskjava.manager.ManagerConnection;
import org.asteriskjava.manager.ManagerConnectionFactory;
import org.asteriskjava.manager.ManagerEventListener;
import org.asteriskjava.manager.TimeoutException;
import org.asteriskjava.manager.action.HangupAction;
import org.asteriskjava.manager.action.SipPeersAction;
import org.asteriskjava.manager.event.ManagerEvent;

import ch.cern.atlas.apvs.client.AudioException;
import ch.cern.atlas.apvs.client.event.AsteriskStatusEvent;
import ch.cern.atlas.apvs.client.event.AudioSettingsChangedEvent;
import ch.cern.atlas.apvs.client.service.AudioService;
import ch.cern.atlas.apvs.client.settings.AudioSettings;
import ch.cern.atlas.apvs.eventbus.shared.RemoteEventBus;

public class AudioServiceImpl extends ResponsePollService implements
		AudioService, ManagerEventListener {

	private ManagerConnection managerConnection;
	private AsteriskServer asteriskServer;
	private AudioSettings voipAccounts;
<<<<<<< HEAD
	private List<String> usersList;
	
=======

>>>>>>> 94390509
	private ExecutorService executorService;
	private Future<?> connectFuture;

	// Account Details
	private static final String ASTERISK_URL = "pcatlaswpss02.cern.ch";
	private static final String AMI_ACCOUNT = "manager";
	private static final String PASSWORD = "password";

	private static final String CONTEXT = "internal";
	private static final int PRIORITY = 1;
	private static final int TIMEOUT = 20000;

	private RemoteEventBus eventBus;

	public AudioServiceImpl() {
		if (eventBus != null)
			return;
		System.out.println("Creating AudioService...");
		eventBus = APVSServerFactory.getInstance().getEventBus();
		executorService = Executors.newSingleThreadExecutor();
	}

	@Override
	public void init(ServletConfig config) throws ServletException {
		super.init(config);

		// if(audioHandler != null)
		// return;

		System.out.println("Starting Audio Service...");
<<<<<<< HEAD
		
		//audioHandler = new AudioHandler(eventBus);
	
		//Local List of the current Users 
		usersList = new ArrayList<String>(); //TODO This can migrate to listOnlineUsers()
		voipAccounts = new AudioSettings();
		
		
		//Asterisk Connection Manager 
		ManagerConnectionFactory factory = new ManagerConnectionFactory(ASTERISK_URL, AMI_ACCOUNT, PASSWORD);
=======

		// audioHandler = new AudioHandler(eventBus);

		// Local List of the current Users
		voipAccounts = new AudioSettings();

		// Asterisk Connection Manager
		ManagerConnectionFactory factory = new ManagerConnectionFactory(
				ASTERISK_URL, AMI_ACCOUNT, PASSWORD);
>>>>>>> 94390509
		this.managerConnection = factory.createManagerConnection();

		// Eases the communication with asterisk server
		asteriskServer = new DefaultAsteriskServer(managerConnection);

		// Event handler
		managerConnection.addEventListener(this);

		connectFuture = executorService.submit(new Runnable() {

			@Override
			public void run() {
				System.err.println("Login in to Asterisk Server on "
						+ ASTERISK_URL.toLowerCase() + " ...");
				try {
					login();
				} catch (AudioException e) {
					e.printStackTrace();
				}

			}
		});
<<<<<<< HEAD
		
		AudioSettingsChangedEvent.subscribe(eventBus, new AudioSettingsChangedEvent.Handler() {
			
			@Override
			public void onAudioSettingsChanged(AudioSettingsChangedEvent event) {
				voipAccounts = event.getAudioSettings();
			}
		});

		AudioSettingsChangedEvent.subscribe(eventBus, new AudioSettingsChangedEvent.Handler() {
			
			@Override
			public void onAudioSettingsChanged(AudioSettingsChangedEvent event) {
				voipAccounts = event.getAudioSettings();
			}
		});
		
=======

>>>>>>> 94390509
	}

	// *********************************************
	// Constructor

	public void login() throws AudioException {
		try {
			managerConnection.login();
		} catch (IllegalStateException e) {
			throw new AudioException(e.getMessage());
		} catch (IOException e) {
			throw new AudioException(e.getMessage());
		} catch (AuthenticationFailedException e) {
			throw new AudioException("Failed login to Asterisk Manager: "
					+ e.getMessage());
		} catch (TimeoutException e) {
			throw new AudioException("Login to Asterisk Timeout: "
					+ e.getMessage());
		}
	}

	// *********************************************
	// RPC Methods

	@Override
	public void call(String callerOriginater, String callerDestination) {
		asteriskServer.originateToExtension(callerOriginater, CONTEXT,
				callerDestination, PRIORITY, TIMEOUT);
	}

	@Override
	public void hangup(String channel) throws AudioException {
		HangupAction hangupCall = new HangupAction(channel);
		try {
			managerConnection.sendAction(hangupCall);
		} catch (IllegalArgumentException e) {
			throw new AudioException(e.getMessage());
		} catch (IllegalStateException e) {
			throw new AudioException(e.getMessage());
		} catch (IOException e) {
			throw new AudioException(e.getMessage());
		} catch (TimeoutException e) {
			throw new AudioException("Timeout: " + e.getMessage());
		}
	}
<<<<<<< HEAD
	
	@Override
	public void usersList() throws AudioException {
		usersList.clear();
		try {
			managerConnection.sendAction(new SipPeersAction());
		} catch (IllegalArgumentException e) {
			throw new AudioException(e.getMessage());
		} catch (IllegalStateException e) {
			throw new AudioException(e.getMessage());
		} catch (IOException e) {
			throw new AudioException(e.getMessage());
		} catch (TimeoutException e) {
			throw new AudioException("Timeout: " + e.getMessage());
		}
	}
	
	
	//*********************************************	
=======

	// *********************************************
>>>>>>> 94390509
	// Event Handler

	@Override
	public void onManagerEvent(ManagerEvent event) {
		String[] eventContent = event.toString().split("\\[");
<<<<<<< HEAD
			
		// PeerEntryEvent
		if(eventContent[0].contains("PeerEntryEvent"))
    		listOnlineUsers(eventContent[1]);
		
		// NewChannelEvent    	
		if(eventContent[0].contains("NewChannelEvent")){
	    	newChannelEvent(eventContent[1]);
		}

	    // BridgeEvent
		if(eventContent[0].contains("BridgeEvent"))
	    	bridgeEvent(eventContent[1]);
	    	
=======
		System.err.println("Event " + eventContent[0]);

		// NewChannelEvent
		if (eventContent[0].contains("NewChannelEvent")) {
			newChannelEvent(eventContent[1]);
		}

		// BridgeEvent
		if (eventContent[0].contains("BridgeEvent"))
			;// bridgeEvent(eventContent[1]);

>>>>>>> 94390509
		// PeerStatusEvent
		if (eventContent[0].contains("PeerStatusEvent"))
			peerStatusEvent(eventContent[1]);

		// HangupEvent
<<<<<<< HEAD
		if(eventContent[0].contains("HangupEvent"))
			hangupEvent(eventContent[1]);
		
	}

	//*********************************************	
	
	public String contentValue(String content){
		return content.substring(content.indexOf("'",0)+1,content.indexOf("'",content.indexOf("'",0)+1));
	}
	
	
	/*********************************************	
	* Event Methods
	*********************************************/
	
	//*********************************************
	//New Channel
	public void newChannelEvent(String channel){
		List<String> ptuIdList= new ArrayList<String>(voipAccounts.getPtuIds());
		String[] list = channel.replace(',','\n').split("\\n");
		for (int i=0 ; i<list.length; i++){
			if(list[i].contains("channel=")){
				channel=contentValue(list[i]);
				String[] aux = channel.split("-");
				for(int j=0; j<ptuIdList.size(); j++){
					if(voipAccounts.getNumber(ptuIdList.get(j)).equals(aux[0])){
						voipAccounts.setChannel(ptuIdList.get(j),channel);
						break;
					}
				}
				((RemoteEventBus) eventBus).fireEvent(new AudioSettingsChangedEvent(voipAccounts));
=======
		if (eventContent[0].contains("HangupEvent"))
			;// hangupEvent(eventContent[1]);

		((RemoteEventBus) eventBus).fireEvent(new AudioSettingsChangedEvent(
				voipAccounts));
	}

	public String contentValue(String content) {
		return content.substring(content.indexOf("'", 0) + 1,
				content.indexOf("'", content.indexOf("'", 0) + 1));
	}

	// *********************************************
	// Event Methods

	// New Channel
	public void newChannelEvent(String channel) {
		// System.err.println(channel);
		String[] list = channel.replace(',', '\n').split("\\n");
		for (int i = 0; i < list.length; i++) {
			// System.err.println("ENTROU");
			if (list[i].contains("channel=")) {
				channel = contentValue(list[i]);
				String[] aux = channel.split("-");
				// TODO
				/*
				 * 
				 * Update channel to voipAccount list
				 */
				// usersList.get(getIndexOfUsername(aux[0])).setActiveCallChannel(channel);
				// System.out.println(usersList.get(getIndexOfUsername(aux[0])).getActiveCallChannel());
>>>>>>> 94390509
				break;
			}
		}
	}

<<<<<<< HEAD
	//*********************************************	
	// Users Register and Unregister
	public void peerStatusEvent(String evntContent) {
		String[] list = evntContent.replace(',','\n').split("\\n");
		boolean canRead= false;
		VoipAccount user = new VoipAccount();
		
		for(int i=0 ; i<list.length; i++){
			if(list[i].contains("peer=")){
				String[] number=contentValue(list[i]).split("/");
				user.setNumber(contentValue(list[i]));
				canRead = true;
			}else{ 
				if(canRead==true){
					//TODO If later is desired to support devices other than SIP should be added channel type
					/*
					 * if(list[i].contains("channeltype"))
					 * 		user.setType(contentValue(list[i]));
					 */
					
					if(list[i].contains("peerstatus")){
						if(contentValue(list[i]).equals("Registered")){			
=======
	// Users Register and Unregister
	public void peerStatusEvent(String evntContent) {

		String[] list = evntContent.replace(',', '\n').split("\\n");
		boolean canRead = false;
		VoipAccount user = new VoipAccount();

		for (int i = 0; i < list.length; i++) {
			if (list[i].contains("peer=")) {
				String[] number = contentValue(list[i]).split("/");
				user.setNumber(number[1]);
				canRead = true;
			} else {
				if (canRead == true) {
					if (list[i].contains("channeltype"))
						user.setType(contentValue(list[i]));

					if (list[i].contains("peerstatus")) {
						if (contentValue(list[i]).equals("Registered")) {
>>>>>>> 94390509
							user.setStatus("Online");
							break;
						}
						if (contentValue(list[i]).equals("Unregistered")) {
							user.setStatus("Offline");
							break;
						} else {
							user.setStatus("Unknown");
							break;
						}
					}
				}
			}

		}
		String ptuId = voipAccounts.getPtuId(voipAccounts, user.getNumber());
		if(ptuId != null){
			voipAccounts.setStatus(ptuId, user.getStatus());
		}
		
		((RemoteEventBus) eventBus).fireEvent(new AudioSettingsChangedEvent(voipAccounts));
	}
	
	//*********************************************
	// List Users Number
	public void listOnlineUsers(String evntContent){
		String[] list = evntContent.replace(',','\n').split("\\n");
				
		for(int i=0; i<list.length; i++){
			if(list[i].contains("objectname")){
				usersList.add("SIP/" + contentValue(list[i]));
				System.out.println("SIP/" + contentValue(list[i]));
			}	
		}
		
		((RemoteEventBus) eventBus).fireEvent(new AsteriskStatusEvent(usersList));
		
	}
	
	//*********************************************
	// Bridge of Call Channels
	
	public void bridgeEvent(String channel) {
		String[] list = channel.replace(',','\n').split("\\n");
		ArrayList<String> usersBridged = new ArrayList<String>();
		List<String> ptuIdList = new ArrayList<String>(voipAccounts.getPtuIds());
		
		for (int i=0 ; i<list.length; i++){
			if(list[i].contains("channel")){
				channel=contentValue(list[i]);
				String[] aux = channel.split("-");
				usersBridged.add(aux[0]);
			}	
		}
		
		for (int u=0; u<ptuIdList.size(); u++){
			if(usersBridged.contains(voipAccounts.getNumber(ptuIdList.get(u)))){
				for (int b=0; b<usersBridged.size(); b++){
					if(usersBridged.get(b).equals(voipAccounts.getNumber(ptuIdList.get(u))))
						continue;
					else{
						if(voipAccounts.getDestUser(ptuIdList.get(u)).isEmpty()){
							voipAccounts.setDestUser(ptuIdList.get(u), voipAccounts.getUsername(voipAccounts.getPtuId(voipAccounts, usersBridged.get(b))));
							voipAccounts.setOnCall(ptuIdList.get(u), true);
						}else{
							voipAccounts.setDestUser(ptuIdList.get(u), voipAccounts.getDestUser(ptuIdList.get(u)) + "," + voipAccounts.getUsername(voipAccounts.getPtuId(voipAccounts, usersBridged.get(b))));
							voipAccounts.setOnCall(ptuIdList.get(u), true);
						}
					}
				}	
			}
			
		}
			
		((RemoteEventBus)eventBus).fireEvent(new AudioSettingsChangedEvent(voipAccounts));
	}
	
	
	//*********************************************
	// Hangup Call Event
	public void hangupEvent(String channel){
		List<String> ptuIdList= new ArrayList<String>(voipAccounts.getPtuIds());
		String[] list = channel.replace(',','\n').split("\\n");
		for (int i=0 ; i<list.length; i++){
			if(list[i].contains("channel=")){
				channel=contentValue(list[i]);
				String[] aux = channel.split("-");
				for(int u=0; u<ptuIdList.size(); u++){
					if(voipAccounts.getNumber(ptuIdList.get(u)).equals(aux[0])){
						voipAccounts.setChannel(ptuIdList.get(u),"");
						voipAccounts.setDestUser(ptuIdList.get(u),"");
						voipAccounts.setOnCall(ptuIdList.get(u), false);
						break;	
					}
				}
			}			
		}
		((RemoteEventBus)eventBus).fireEvent(new AudioSettingsChangedEvent(voipAccounts));

	}

}<|MERGE_RESOLUTION|>--- conflicted
+++ resolved
@@ -1,6 +1,8 @@
 package ch.cern.atlas.apvs.server;
 
 import java.io.IOException;
+import java.util.ArrayList;
+import java.util.List;
 import java.util.concurrent.ExecutorService;
 import java.util.concurrent.Executors;
 import java.util.concurrent.Future;
@@ -32,12 +34,9 @@
 	private ManagerConnection managerConnection;
 	private AsteriskServer asteriskServer;
 	private AudioSettings voipAccounts;
-<<<<<<< HEAD
-	private List<String> usersList;
-	
-=======
-
->>>>>>> 94390509
+
+	private ArrayList<String> usersList;
+	
 	private ExecutorService executorService;
 	private Future<?> connectFuture;
 
@@ -68,7 +67,6 @@
 		// return;
 
 		System.out.println("Starting Audio Service...");
-<<<<<<< HEAD
 		
 		//audioHandler = new AudioHandler(eventBus);
 	
@@ -79,17 +77,6 @@
 		
 		//Asterisk Connection Manager 
 		ManagerConnectionFactory factory = new ManagerConnectionFactory(ASTERISK_URL, AMI_ACCOUNT, PASSWORD);
-=======
-
-		// audioHandler = new AudioHandler(eventBus);
-
-		// Local List of the current Users
-		voipAccounts = new AudioSettings();
-
-		// Asterisk Connection Manager
-		ManagerConnectionFactory factory = new ManagerConnectionFactory(
-				ASTERISK_URL, AMI_ACCOUNT, PASSWORD);
->>>>>>> 94390509
 		this.managerConnection = factory.createManagerConnection();
 
 		// Eases the communication with asterisk server
@@ -112,7 +99,6 @@
 
 			}
 		});
-<<<<<<< HEAD
 		
 		AudioSettingsChangedEvent.subscribe(eventBus, new AudioSettingsChangedEvent.Handler() {
 			
@@ -120,19 +106,8 @@
 			public void onAudioSettingsChanged(AudioSettingsChangedEvent event) {
 				voipAccounts = event.getAudioSettings();
 			}
-		});
-
-		AudioSettingsChangedEvent.subscribe(eventBus, new AudioSettingsChangedEvent.Handler() {
-			
-			@Override
-			public void onAudioSettingsChanged(AudioSettingsChangedEvent event) {
-				voipAccounts = event.getAudioSettings();
-			}
-		});
-		
-=======
-
->>>>>>> 94390509
+		});	
+
 	}
 
 	// *********************************************
@@ -178,7 +153,7 @@
 			throw new AudioException("Timeout: " + e.getMessage());
 		}
 	}
-<<<<<<< HEAD
+
 	
 	@Override
 	public void usersList() throws AudioException {
@@ -198,16 +173,11 @@
 	
 	
 	//*********************************************	
-=======
-
-	// *********************************************
->>>>>>> 94390509
 	// Event Handler
 
 	@Override
 	public void onManagerEvent(ManagerEvent event) {
 		String[] eventContent = event.toString().split("\\[");
-<<<<<<< HEAD
 			
 		// PeerEntryEvent
 		if(eventContent[0].contains("PeerEntryEvent"))
@@ -222,25 +192,13 @@
 		if(eventContent[0].contains("BridgeEvent"))
 	    	bridgeEvent(eventContent[1]);
 	    	
-=======
-		System.err.println("Event " + eventContent[0]);
-
-		// NewChannelEvent
-		if (eventContent[0].contains("NewChannelEvent")) {
-			newChannelEvent(eventContent[1]);
-		}
-
-		// BridgeEvent
-		if (eventContent[0].contains("BridgeEvent"))
-			;// bridgeEvent(eventContent[1]);
-
->>>>>>> 94390509
+
 		// PeerStatusEvent
 		if (eventContent[0].contains("PeerStatusEvent"))
 			peerStatusEvent(eventContent[1]);
 
 		// HangupEvent
-<<<<<<< HEAD
+
 		if(eventContent[0].contains("HangupEvent"))
 			hangupEvent(eventContent[1]);
 		
@@ -273,45 +231,12 @@
 					}
 				}
 				((RemoteEventBus) eventBus).fireEvent(new AudioSettingsChangedEvent(voipAccounts));
-=======
-		if (eventContent[0].contains("HangupEvent"))
-			;// hangupEvent(eventContent[1]);
-
-		((RemoteEventBus) eventBus).fireEvent(new AudioSettingsChangedEvent(
-				voipAccounts));
-	}
-
-	public String contentValue(String content) {
-		return content.substring(content.indexOf("'", 0) + 1,
-				content.indexOf("'", content.indexOf("'", 0) + 1));
-	}
-
-	// *********************************************
-	// Event Methods
-
-	// New Channel
-	public void newChannelEvent(String channel) {
-		// System.err.println(channel);
-		String[] list = channel.replace(',', '\n').split("\\n");
-		for (int i = 0; i < list.length; i++) {
-			// System.err.println("ENTROU");
-			if (list[i].contains("channel=")) {
-				channel = contentValue(list[i]);
-				String[] aux = channel.split("-");
-				// TODO
-				/*
-				 * 
-				 * Update channel to voipAccount list
-				 */
-				// usersList.get(getIndexOfUsername(aux[0])).setActiveCallChannel(channel);
-				// System.out.println(usersList.get(getIndexOfUsername(aux[0])).getActiveCallChannel());
->>>>>>> 94390509
+
 				break;
 			}
 		}
 	}
 
-<<<<<<< HEAD
 	//*********************************************	
 	// Users Register and Unregister
 	public void peerStatusEvent(String evntContent) {
@@ -334,27 +259,6 @@
 					
 					if(list[i].contains("peerstatus")){
 						if(contentValue(list[i]).equals("Registered")){			
-=======
-	// Users Register and Unregister
-	public void peerStatusEvent(String evntContent) {
-
-		String[] list = evntContent.replace(',', '\n').split("\\n");
-		boolean canRead = false;
-		VoipAccount user = new VoipAccount();
-
-		for (int i = 0; i < list.length; i++) {
-			if (list[i].contains("peer=")) {
-				String[] number = contentValue(list[i]).split("/");
-				user.setNumber(number[1]);
-				canRead = true;
-			} else {
-				if (canRead == true) {
-					if (list[i].contains("channeltype"))
-						user.setType(contentValue(list[i]));
-
-					if (list[i].contains("peerstatus")) {
-						if (contentValue(list[i]).equals("Registered")) {
->>>>>>> 94390509
 							user.setStatus("Online");
 							break;
 						}
