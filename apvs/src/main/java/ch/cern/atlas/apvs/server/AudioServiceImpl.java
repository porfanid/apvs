package ch.cern.atlas.apvs.server;

import java.io.IOException;
import java.io.Serializable;
import java.util.ArrayList;
import java.util.Collection;
import java.util.HashMap;
import java.util.List;
import java.util.Map;
import java.util.concurrent.ExecutorService;
import java.util.concurrent.Executors;
import java.util.concurrent.Future;

import javax.servlet.ServletConfig;
import javax.servlet.ServletException;

import org.asteriskjava.live.AsteriskChannel;
import org.asteriskjava.live.AsteriskServer;
import org.asteriskjava.live.DefaultAsteriskServer;
import org.asteriskjava.live.LiveException;
import org.asteriskjava.live.ManagerCommunicationException;
import org.asteriskjava.live.MeetMeRoom;
import org.asteriskjava.live.MeetMeUser;
import org.asteriskjava.live.MeetMeUserState;
import org.asteriskjava.live.OriginateCallback;
import org.asteriskjava.manager.AuthenticationFailedException;
import org.asteriskjava.manager.DefaultManagerConnection;
import org.asteriskjava.manager.ManagerConnection;
import org.asteriskjava.manager.ManagerConnectionFactory;
import org.asteriskjava.manager.ManagerEventListener;
import org.asteriskjava.manager.ManagerEventListenerProxy;
import org.asteriskjava.manager.TimeoutException;
import org.asteriskjava.manager.action.HangupAction;
import org.asteriskjava.manager.action.SipPeersAction;
<<<<<<< HEAD
import org.asteriskjava.manager.event.BridgeEvent;
import org.asteriskjava.manager.event.FullyBootedEvent;
import org.asteriskjava.manager.event.HangupEvent;
=======
import org.asteriskjava.manager.event.ConnectEvent;
import org.asteriskjava.manager.event.DisconnectEvent;
>>>>>>> c427247b
import org.asteriskjava.manager.event.ManagerEvent;
import org.asteriskjava.manager.event.MeetMeEndEvent;
import org.asteriskjava.manager.event.MeetMeJoinEvent;
import org.asteriskjava.manager.event.MeetMeLeaveEvent;
import org.asteriskjava.manager.event.NewChannelEvent;
import org.asteriskjava.manager.event.PeerEntryEvent;
import org.asteriskjava.manager.event.PeerStatusEvent;

import ch.cern.atlas.apvs.client.AudioException;
import ch.cern.atlas.apvs.client.domain.Conference;
import ch.cern.atlas.apvs.client.event.AsteriskStatusEvent;
import ch.cern.atlas.apvs.client.event.AudioSettingsChangedEvent;
<<<<<<< HEAD
import ch.cern.atlas.apvs.client.event.MeetMeEvent;
=======
import ch.cern.atlas.apvs.client.event.ConnectionStatusChangedEvent;
import ch.cern.atlas.apvs.client.event.ConnectionStatusChangedEvent.ConnectionType;
>>>>>>> c427247b
import ch.cern.atlas.apvs.client.service.AudioService;
import ch.cern.atlas.apvs.client.settings.AudioSettings;
import ch.cern.atlas.apvs.client.settings.ConferenceRooms;
import ch.cern.atlas.apvs.client.settings.AudioSettings.Entry;
import ch.cern.atlas.apvs.eventbus.shared.RemoteEventBus;
import ch.cern.atlas.apvs.eventbus.shared.RequestRemoteEvent;

public class AudioServiceImpl extends ResponsePollService implements
		AudioService, ManagerEventListener {

	private static final long serialVersionUID = 1L;
	private ManagerConnection managerConnection;
	private AsteriskServer asteriskServer;
	private AudioSettings voipAccounts;
	private ConferenceRooms conferenceRooms;

	private ArrayList<String> usersList;
	
	private ExecutorService executorService;
	private Future<?> connectFuture;
	private boolean audioOk;

	// Account Details
	private static final String ASTERISK_URL = "pcatlaswpss01.cern.ch";
	private static final String AMI_ACCOUNT = "manager";
	private static final String PASSWORD = "password";
	
	// Asterisk Placing Calls Details
	private static final String CONTEXT = "internal";
	private static final int PRIORITY = 1;
	private static final int TIMEOUT = 20000;

	private static RemoteEventBus eventBus;

	public AudioServiceImpl() {
		if (eventBus != null)
			return;
		System.out.println("Creating AudioService...");
		eventBus = APVSServerFactory.getInstance().getEventBus();
		executorService = Executors.newSingleThreadExecutor();
		
		RequestRemoteEvent.register(eventBus, new RequestRemoteEvent.Handler() {

			@Override
			public void onRequestEvent(RequestRemoteEvent event) {
				String type = event.getRequestedClassName();

				if (type.equals(ConnectionStatusChangedEvent.class.getName())) {
					ConnectionStatusChangedEvent.fire(eventBus, ConnectionType.audio, audioOk);
				}
			}
		});
	}

	@Override
	public void init(ServletConfig config) throws ServletException {
		super.init(config);
		
		// if(audioHandler != null)
		// return;

		//TODO look at MEETME ROOMS Available
		//conferenceRooms = new ArrayList<Integer>();
		
		System.out.println("Starting Audio Service...");

		// audioHandler = new AudioHandler(eventBus);

		// Local List of the current Users
		usersList = new ArrayList<String>(); // TODO This can migrate to
												// listOnlineUsers()
		voipAccounts = new AudioSettings();
		conferenceRooms = new ConferenceRooms();
		
		// Asterisk Connection Manager
		ManagerConnectionFactory factory = new ManagerConnectionFactory(
				ASTERISK_URL, AMI_ACCOUNT, PASSWORD);
		this.managerConnection = factory.createManagerConnection();

		// Eases the communication with asterisk server
		asteriskServer = new DefaultAsteriskServer(managerConnection);

		
		
		// Event handler
		managerConnection.addEventListener(this);

		this.connectFuture = executorService.submit(new Runnable() {

			@Override
			public void run() {
				// FIXME #263, we need some auto-relogin here if we loose the connection
				System.err.println("Login in to Asterisk Server on "
						+ ASTERISK_URL.toLowerCase() + " ...");
				try {
					login();
				} catch (AudioException e) {
					e.printStackTrace();
<<<<<<< HEAD
				}
=======
				}				
>>>>>>> c427247b
			}
			
		});

		AudioSettingsChangedEvent.subscribe(eventBus,new AudioSettingsChangedEvent.Handler() {

					@Override
					public void onAudioSettingsChanged(AudioSettingsChangedEvent event) {
						voipAccounts = event.getAudioSettings();
					}
		});

		MeetMeEvent.subscribe(eventBus,new MeetMeEvent.Handler() {
					
					@Override
					public void onMeetMeEvent(MeetMeEvent event) {
						conferenceRooms = event.getConferenceRooms();
					}
		});
		
	}

	// *********************************************
	// Constructor

	public void login() throws AudioException {
		try {
			managerConnection.login();
		} catch (IllegalStateException e) {
			throw new AudioException(e.getMessage());
		} catch (IOException e) {
			throw new AudioException(e.getMessage());
		} catch (AuthenticationFailedException e) {
			throw new AudioException("Failed login to Asterisk Manager: "
					+ e.getMessage());
		} catch (TimeoutException e) {
			throw new AudioException("Login to Asterisk Timeout: "
					+ e.getMessage());
		}
	}
	
	public String filterNumber(String channel){
		return channel.substring(0, channel.indexOf("-"));
	}

	/*********************************************
	 * RPC Methods
	 *********************************************/
	@Override
	public void call(String callerOriginater, String callerDestination) {
		asteriskServer.originateToExtension(callerOriginater, CONTEXT, callerDestination, PRIORITY, TIMEOUT);
	}

	@Override
	public void hangup(String channel) throws AudioException {
		HangupAction hangupCall = new HangupAction(channel);
		try {
			managerConnection.sendAction(hangupCall);
		} catch (IllegalArgumentException e) {
			throw new AudioException(e.getMessage());
		} catch (IllegalStateException e) {
			throw new AudioException(e.getMessage());
		} catch (IOException e) {
			throw new AudioException(e.getMessage());
		} catch (TimeoutException e) {
			throw new AudioException("Timeout: " + e.getMessage());
		}
	}

	@Override
	public void newConference(List<String> participantsNumber) {
		//System.out.println("=================AIIIII===============");
		MeetMeRoom room = asteriskServer.getMeetMeRoom("0002");
		//System.out.println("================================="+participantsNumber);
		//System.out.println("================================="+room);
		//System.out.println("================================="+room.getRoomNumber());
		for(int i=0;i<participantsNumber.size();i++){
			addToConference(participantsNumber.get(i), room.getRoomNumber()+",qd");
		}
		//asteriskServer.originateToExtension("SIP/1001", CONTEXT, "800"+room.getRoomNumber(), PRIORITY, TIMEOUT);
		
		
	}

	@Override
	public void addToConference(String participant, String roomAndParam) {
		asteriskServer.originateToApplicationAsync(participant, "MeetMe",roomAndParam, 20000, new OriginateCallback() {

					@Override
					public void onSuccess(AsteriskChannel arg0) {
						System.err.println("User on conference call...");
					}

					@Override
					public void onNoAnswer(AsteriskChannel arg0) {
						System.err.println("No answer...");
					}

					@Override
					public void onFailure(LiveException arg0) {
						System.err.println("Failure to load...");
					}

					@Override
					public void onDialing(AsteriskChannel arg0) {
						System.err.println("User currently dialing someone...");
					}

					@Override
					public void onBusy(AsteriskChannel arg0) {
						System.err.println("User Busy...");
					}
				});
	}

	@Override
	public void usersList() throws AudioException {
		usersList.clear();
		try {
			managerConnection.sendAction(new SipPeersAction());
		} catch (IllegalArgumentException e) {
			throw new AudioException(e.getMessage());
		} catch (IllegalStateException e) {
			throw new AudioException(e.getMessage());
		} catch (IOException e) {
			throw new AudioException(e.getMessage());
		} catch (TimeoutException e) {
			throw new AudioException("Timeout: " + e.getMessage());
		}
	}

	/*********************************************
	 * Event Handler
	 *********************************************/

	@Override
	public void onManagerEvent(ManagerEvent event) {
		// NewChannelEvent
		if (event instanceof NewChannelEvent){
			NewChannelEvent channel = (NewChannelEvent) event;
			System.out.println("CHANNEL EVENT "+ channel.toString());
			newChannelEvent(channel);
		// BridgeEvent
		}else if (event instanceof BridgeEvent){
			BridgeEvent bridge = (BridgeEvent) event;
			System.out.println("BRIDGE EVENT "+ bridge.toString());
			bridgeEvent(bridge);
		// HangupEvent
<<<<<<< HEAD
		}else if (event instanceof HangupEvent){
			HangupEvent hangup = (HangupEvent) event;
			System.out.println("HANGUP EVENT "+ hangup.toString());
			hangupEvent(hangup);
		// PeerStatusEvent
		}else if (event instanceof PeerStatusEvent){
			PeerStatusEvent peer = (PeerStatusEvent) event;
			System.out.println("PEER STATUS EVENT "+ peer.toString());
			peerStatusEvent(peer);
		//MeetMeJoinEvent
		}else if (event instanceof MeetMeJoinEvent){
			MeetMeJoinEvent meetJoin = (MeetMeJoinEvent) event;
			System.out.println("MEET JOIN EVENT "+ meetJoin.toString());
			meetMeJoin(meetJoin);
			((RemoteEventBus) eventBus).fireEvent(new MeetMeEvent(conferenceRooms));

			//System.out.println("$$$$$$$$$$$$$$$$$$$$$$$$$$$$$$$$$$$$$$$$$$$$$$$$$$$$$$$$$$$$$$$$$$$$$$$$$$$$$$$$$$$$$ "+ conferenceRooms.get("0001").getUserNum()+ conferenceRooms.get("0001").getPtuIds());
		//MeetMeLeaveEvent
		}else if (event instanceof MeetMeLeaveEvent){
			MeetMeLeaveEvent meetLeave = (MeetMeLeaveEvent) event;
			System.out.println("MEET LEAVE EVENT "+ meetLeave.toString());
			meetMeLeave(meetLeave);
			((RemoteEventBus) eventBus).fireEvent(new MeetMeEvent(conferenceRooms));

			//System.out.println("$$$$$$$$$$$$$$$$$$$$$$$$$$$$$$$$$$$$$$$$$$$$$$$$$$$$$$$$$$$$$$$$$$$$$$$$$$$$$$$$$$$$$ "+ conferenceRooms.get("0001").getUserNum()+ conferenceRooms.get("0001").getPtuIds());
		//PeerEntryEvent
		}else if (event instanceof PeerEntryEvent){
			PeerEntryEvent peer = (PeerEntryEvent) event;
			System.out.println("PEER ENTRY EVENT "+ peer.toString());
			peerEntryEvent(peer);
		//MeetMeEndEvent
		}else if (event instanceof MeetMeEndEvent){
			MeetMeEndEvent meetEnd = (MeetMeEndEvent) event;
			System.out.println("MEET END EVENT "+ meetEnd.toString());
			meetMeEnd(meetEnd);
		}	
=======
		if (eventContent[0].contains("HangupEvent"))
			hangupEvent(eventContent[1]);
		
		if (event instanceof ConnectEvent) {
			audioOk = true;
			ConnectionStatusChangedEvent.fire(eventBus, ConnectionType.audio, audioOk);			
		}
		
		// FIXME never happens, see #264
		if (event instanceof DisconnectEvent) {
			audioOk = false;
			ConnectionStatusChangedEvent.fire(eventBus, ConnectionType.audio, audioOk);						
		}

	}

	// *********************************************

	public String contentValue(String content) {
		return content.substring(content.indexOf("'", 0) + 1,
				content.indexOf("'", content.indexOf("'", 0) + 1));
>>>>>>> c427247b
	}
	
	/*********************************************
	 * Event Methods
	 *********************************************/
	// New Channel
	public void newChannelEvent(NewChannelEvent event) {
		String channel = event.getChannel();
		String number  = filterNumber(channel);
		String ptuId   = voipAccounts.getPtuId(voipAccounts, number);
		
		if(ptuId != null){
			voipAccounts.setChannel(ptuId, channel);
			((RemoteEventBus) eventBus).fireEvent(new AudioSettingsChangedEvent(voipAccounts));
			return;
		}
		System.err.println("NO PTU FOUND WITH NUMBER " + number);
	}
	
	// Bridge of Call Channels - Event only valid for private call
	public void bridgeEvent(BridgeEvent event) {
		String channel1 = event.getChannel1();
		String number1  = filterNumber(channel1);
		String ptuId1   = voipAccounts.getPtuId(voipAccounts, number1);
		
		String channel2 = event.getChannel2();
		String number2  = filterNumber(channel2);
		String ptuId2   = voipAccounts.getPtuId(voipAccounts, number2);
		
		if(ptuId1 != null && ptuId2 != null){
			voipAccounts.setDestPTUser(ptuId1, voipAccounts.getUsername(ptuId2), ptuId2);
			voipAccounts.setOnCall(ptuId1, true);
			
			voipAccounts.setDestPTUser(ptuId2, voipAccounts.getUsername(ptuId1), ptuId1);
			voipAccounts.setOnCall(ptuId2, true);
			((RemoteEventBus) eventBus).fireEvent(new AudioSettingsChangedEvent(voipAccounts));
			return;
		}
		System.err.println("NO PTUS FOUND WITH NUMBERS " + number1 + " & " + number2);
	}
	
	// Hangup Call Event
	public void hangupEvent(HangupEvent event) {
		String channel = event.getChannel();
		String number  = filterNumber(channel);
		String ptuId   = voipAccounts.getPtuId(voipAccounts, number);
		if(ptuId != null){
			voipAccounts.setChannel(ptuId, "");
			voipAccounts.setDestPTUser(ptuId, "", "");
			voipAccounts.setOnCall(ptuId, false);
			voipAccounts.setOnConference(ptuId, false);
			voipAccounts.setRoom(ptuId, "");
			((RemoteEventBus) eventBus).fireEvent(new AudioSettingsChangedEvent(voipAccounts));
			return;
		}	
		System.err.println("NO PTU FOUND WITH NUMBER " + number);
	}

	// Users Register and Unregister
	public void peerStatusEvent(PeerStatusEvent event) {
		String status = event.getPeerStatus();
		if (status.equals("Registered"))
			status = "Online";
		else
			status = "Offline";
		
		String number = event.getPeer();
		String ptuId  = voipAccounts.getPtuId(voipAccounts, number);
		if (ptuId != null) {
			voipAccounts.setStatus(ptuId, status);
			((RemoteEventBus) eventBus).fireEvent(new AudioSettingsChangedEvent(voipAccounts));
			return;
		}
		System.err.println("NO PTU FOUND OR ASSIGNED WITH NUMBER " + number);	
	}

	// MeetMe Join Event
	public void meetMeJoin(MeetMeJoinEvent event) {
		String channel = event.getChannel();
		String room    = event.getMeetMe();
		String number  = filterNumber(channel);
		String ptuId   = voipAccounts.getPtuId(voipAccounts, number);		
		
		if(!conferenceRooms.roomExist(room)){
			conferenceRooms.put(room, new Conference());
			conferenceRooms.get(room).setActivity(voipAccounts.getActivity(ptuId));
		}
		
		if (ptuId != null){
			voipAccounts.setChannel(ptuId, channel);
			voipAccounts.setRoom(ptuId, room);
			voipAccounts.setOnConference(ptuId, true);
			conferenceRooms.get(room).setUserNum(conferenceRooms.get(room).getUserNum()+1);
			conferenceRooms.get(room).addPtu(ptuId);
			conferenceRooms.get(room).addUsername(voipAccounts.getUsername(ptuId));
			((RemoteEventBus) eventBus).fireEvent(new AudioSettingsChangedEvent(voipAccounts));
			return;
		}
		
		System.err.println("NO PTU FOUND WITH NUMBER " + number);
	}
		
	// MeetMe Leave Event
	public void meetMeLeave(MeetMeLeaveEvent event) {
		
		String channel = event.getChannel();
		String room    = event.getMeetMe();
		String number  = filterNumber(channel);
		String ptuId   = voipAccounts.getPtuId(voipAccounts, number);		
		if (ptuId != null){
			if(voipAccounts.getChannel(ptuId).equals(channel))
				voipAccounts.setChannel(ptuId, "");
			if(voipAccounts.getRoom(ptuId).equals(room))
				voipAccounts.setRoom(ptuId, "");
			
			voipAccounts.setOnConference(ptuId, false);					
			
			conferenceRooms.get(room).setUserNum(conferenceRooms.get(room).getUserNum()-1);
			int index = conferenceRooms.get(room).getPtuIds().indexOf(ptuId);
			conferenceRooms.get(room).getPtuIds().remove(index);
			conferenceRooms.get(room).getUsernames().remove(index);
			
			((RemoteEventBus) eventBus).fireEvent(new AudioSettingsChangedEvent(voipAccounts));
			return;
		}
		
		System.err.println("NO PTU FOUND WITH NUMBER " + number);
	}
	
	// Peer Entry Event
	public void peerEntryEvent(PeerEntryEvent event) {
		String number = "SIP/"+event.getObjectName();
		usersList.add(number);
		((RemoteEventBus) eventBus).fireEvent(new AsteriskStatusEvent(usersList));
	}
	
	// MeetMe End Event
	public void meetMeEnd(MeetMeEndEvent event) {
		String room = event.getMeetMe();
		conferenceRooms.remove(room);
	}
}<|MERGE_RESOLUTION|>--- conflicted
+++ resolved
@@ -32,14 +32,11 @@
 import org.asteriskjava.manager.TimeoutException;
 import org.asteriskjava.manager.action.HangupAction;
 import org.asteriskjava.manager.action.SipPeersAction;
-<<<<<<< HEAD
 import org.asteriskjava.manager.event.BridgeEvent;
 import org.asteriskjava.manager.event.FullyBootedEvent;
 import org.asteriskjava.manager.event.HangupEvent;
-=======
 import org.asteriskjava.manager.event.ConnectEvent;
 import org.asteriskjava.manager.event.DisconnectEvent;
->>>>>>> c427247b
 import org.asteriskjava.manager.event.ManagerEvent;
 import org.asteriskjava.manager.event.MeetMeEndEvent;
 import org.asteriskjava.manager.event.MeetMeJoinEvent;
@@ -52,12 +49,12 @@
 import ch.cern.atlas.apvs.client.domain.Conference;
 import ch.cern.atlas.apvs.client.event.AsteriskStatusEvent;
 import ch.cern.atlas.apvs.client.event.AudioSettingsChangedEvent;
-<<<<<<< HEAD
+
 import ch.cern.atlas.apvs.client.event.MeetMeEvent;
-=======
+
 import ch.cern.atlas.apvs.client.event.ConnectionStatusChangedEvent;
 import ch.cern.atlas.apvs.client.event.ConnectionStatusChangedEvent.ConnectionType;
->>>>>>> c427247b
+
 import ch.cern.atlas.apvs.client.service.AudioService;
 import ch.cern.atlas.apvs.client.settings.AudioSettings;
 import ch.cern.atlas.apvs.client.settings.ConferenceRooms;
@@ -156,11 +153,8 @@
 					login();
 				} catch (AudioException e) {
 					e.printStackTrace();
-<<<<<<< HEAD
-				}
-=======
+
 				}				
->>>>>>> c427247b
 			}
 			
 		});
@@ -309,7 +303,6 @@
 			System.out.println("BRIDGE EVENT "+ bridge.toString());
 			bridgeEvent(bridge);
 		// HangupEvent
-<<<<<<< HEAD
 		}else if (event instanceof HangupEvent){
 			HangupEvent hangup = (HangupEvent) event;
 			System.out.println("HANGUP EVENT "+ hangup.toString());
@@ -324,17 +317,12 @@
 			MeetMeJoinEvent meetJoin = (MeetMeJoinEvent) event;
 			System.out.println("MEET JOIN EVENT "+ meetJoin.toString());
 			meetMeJoin(meetJoin);
-			((RemoteEventBus) eventBus).fireEvent(new MeetMeEvent(conferenceRooms));
-
-			//System.out.println("$$$$$$$$$$$$$$$$$$$$$$$$$$$$$$$$$$$$$$$$$$$$$$$$$$$$$$$$$$$$$$$$$$$$$$$$$$$$$$$$$$$$$ "+ conferenceRooms.get("0001").getUserNum()+ conferenceRooms.get("0001").getPtuIds());
 		//MeetMeLeaveEvent
 		}else if (event instanceof MeetMeLeaveEvent){
 			MeetMeLeaveEvent meetLeave = (MeetMeLeaveEvent) event;
 			System.out.println("MEET LEAVE EVENT "+ meetLeave.toString());
 			meetMeLeave(meetLeave);
 			((RemoteEventBus) eventBus).fireEvent(new MeetMeEvent(conferenceRooms));
-
-			//System.out.println("$$$$$$$$$$$$$$$$$$$$$$$$$$$$$$$$$$$$$$$$$$$$$$$$$$$$$$$$$$$$$$$$$$$$$$$$$$$$$$$$$$$$$ "+ conferenceRooms.get("0001").getUserNum()+ conferenceRooms.get("0001").getPtuIds());
 		//PeerEntryEvent
 		}else if (event instanceof PeerEntryEvent){
 			PeerEntryEvent peer = (PeerEntryEvent) event;
@@ -346,10 +334,7 @@
 			System.out.println("MEET END EVENT "+ meetEnd.toString());
 			meetMeEnd(meetEnd);
 		}	
-=======
-		if (eventContent[0].contains("HangupEvent"))
-			hangupEvent(eventContent[1]);
-		
+/*
 		if (event instanceof ConnectEvent) {
 			audioOk = true;
 			ConnectionStatusChangedEvent.fire(eventBus, ConnectionType.audio, audioOk);			
@@ -359,18 +344,10 @@
 		if (event instanceof DisconnectEvent) {
 			audioOk = false;
 			ConnectionStatusChangedEvent.fire(eventBus, ConnectionType.audio, audioOk);						
-		}
-
-	}
-
-	// *********************************************
-
-	public String contentValue(String content) {
-		return content.substring(content.indexOf("'", 0) + 1,
-				content.indexOf("'", content.indexOf("'", 0) + 1));
->>>>>>> c427247b
-	}
-	
+		}*/
+
+	}
+
 	/*********************************************
 	 * Event Methods
 	 *********************************************/
@@ -464,7 +441,9 @@
 			conferenceRooms.get(room).setUserNum(conferenceRooms.get(room).getUserNum()+1);
 			conferenceRooms.get(room).addPtu(ptuId);
 			conferenceRooms.get(room).addUsername(voipAccounts.getUsername(ptuId));
-			((RemoteEventBus) eventBus).fireEvent(new AudioSettingsChangedEvent(voipAccounts));
+			
+			((RemoteEventBus) eventBus).fireEvent(new AudioSettingsChangedEvent(voipAccounts));
+			((RemoteEventBus) eventBus).fireEvent(new MeetMeEvent(conferenceRooms));
 			return;
 		}
 		
@@ -492,10 +471,17 @@
 			conferenceRooms.get(room).getUsernames().remove(index);
 			
 			((RemoteEventBus) eventBus).fireEvent(new AudioSettingsChangedEvent(voipAccounts));
+			((RemoteEventBus) eventBus).fireEvent(new MeetMeEvent(conferenceRooms));
 			return;
 		}
 		
 		System.err.println("NO PTU FOUND WITH NUMBER " + number);
+	}
+	
+	// MeetMe End Event
+	public void meetMeEnd(MeetMeEndEvent event) {
+		String room = event.getMeetMe();
+		conferenceRooms.remove(room);
 	}
 	
 	// Peer Entry Event
@@ -503,11 +489,6 @@
 		String number = "SIP/"+event.getObjectName();
 		usersList.add(number);
 		((RemoteEventBus) eventBus).fireEvent(new AsteriskStatusEvent(usersList));
-	}
-	
-	// MeetMe End Event
-	public void meetMeEnd(MeetMeEndEvent event) {
-		String room = event.getMeetMe();
-		conferenceRooms.remove(room);
-	}
+	}	
+
 }