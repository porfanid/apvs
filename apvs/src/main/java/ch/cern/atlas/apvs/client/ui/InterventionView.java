package ch.cern.atlas.apvs.client.ui;

import java.util.ArrayList;
import java.util.Date;
import java.util.HashMap;
import java.util.Iterator;
import java.util.List;
import java.util.Map;

import ch.cern.atlas.apvs.client.ClientFactory;
import ch.cern.atlas.apvs.client.event.SelectTabEvent;
import ch.cern.atlas.apvs.client.service.InterventionServiceAsync;
import ch.cern.atlas.apvs.client.service.VideoServiceAsync;
import ch.cern.atlas.apvs.client.settings.LocalStorage;
import ch.cern.atlas.apvs.client.validation.CheckBoxField;
import ch.cern.atlas.apvs.client.validation.EmptyStringValidator;
import ch.cern.atlas.apvs.client.validation.IntegerValidator;
import ch.cern.atlas.apvs.client.validation.ListBoxField;
import ch.cern.atlas.apvs.client.validation.NotNullValidator;
import ch.cern.atlas.apvs.client.validation.OrValidator;
import ch.cern.atlas.apvs.client.validation.StringValidator;
import ch.cern.atlas.apvs.client.validation.TextAreaField;
import ch.cern.atlas.apvs.client.validation.TextBoxField;
import ch.cern.atlas.apvs.client.validation.ValidationFieldset;
import ch.cern.atlas.apvs.client.validation.ValidationForm;
import ch.cern.atlas.apvs.client.widget.CheckboxColumn;
import ch.cern.atlas.apvs.client.widget.ClickableHtmlColumn;
import ch.cern.atlas.apvs.client.widget.ClickableTextColumn;
import ch.cern.atlas.apvs.client.widget.EditTextColumn;
import ch.cern.atlas.apvs.client.widget.EditableCell;
import ch.cern.atlas.apvs.client.widget.GenericColumn;
import ch.cern.atlas.apvs.client.widget.GlassPanel;
import ch.cern.atlas.apvs.client.widget.HumanTime;
import ch.cern.atlas.apvs.client.widget.PagerHeader;
import ch.cern.atlas.apvs.client.widget.PagerHeader.TextLocation;
import ch.cern.atlas.apvs.client.widget.ScrolledDataGrid;
import ch.cern.atlas.apvs.client.widget.UpdateScheduler;
import ch.cern.atlas.apvs.domain.ClientConstants;
import ch.cern.atlas.apvs.domain.Device;
import ch.cern.atlas.apvs.domain.InetAddress;
import ch.cern.atlas.apvs.domain.Intervention;
import ch.cern.atlas.apvs.domain.MacAddress;
import ch.cern.atlas.apvs.domain.SortOrder;
import ch.cern.atlas.apvs.domain.User;

import com.google.gwt.cell.client.ButtonCell;
import com.google.gwt.cell.client.Cell;
import com.google.gwt.cell.client.Cell.Context;
import com.google.gwt.cell.client.FieldUpdater;
import com.google.gwt.cell.client.TextCell;
import com.google.gwt.cell.client.ValueUpdater;
import com.google.gwt.dom.client.Element;
import com.google.gwt.dom.client.NativeEvent;
import com.google.gwt.event.dom.client.ClickEvent;
import com.google.gwt.event.dom.client.ClickHandler;
import com.google.gwt.event.dom.client.ScrollEvent;
import com.google.gwt.event.dom.client.ScrollHandler;
import com.google.gwt.event.logical.shared.AttachEvent;
import com.google.gwt.user.cellview.client.ColumnSortEvent.AsyncHandler;
import com.google.gwt.user.cellview.client.ColumnSortList;
import com.google.gwt.user.cellview.client.ColumnSortList.ColumnSortInfo;
import com.google.gwt.user.cellview.client.Header;
import com.google.gwt.user.cellview.client.TextHeader;
import com.google.gwt.user.client.Timer;
import com.google.gwt.user.client.Window;
import com.google.gwt.user.client.rpc.AsyncCallback;
import com.google.gwt.user.client.ui.HasHorizontalAlignment;
import com.google.gwt.user.client.ui.HorizontalPanel;
import com.google.gwt.user.client.ui.ScrollPanel;
import com.google.gwt.view.client.AsyncDataProvider;
import com.google.gwt.view.client.HasData;
import com.google.gwt.view.client.Range;
import com.google.gwt.view.client.RangeChangeEvent;
import com.google.gwt.view.client.SelectionChangeEvent;
import com.google.gwt.view.client.SingleSelectionModel;
import com.google.web.bindery.event.shared.EventBus;
import com.svenjacobs.gwtbootstrap3.client.ui.Button;
import com.svenjacobs.gwtbootstrap3.client.ui.Label;
import com.svenjacobs.gwtbootstrap3.client.ui.Modal;
import com.svenjacobs.gwtbootstrap3.client.ui.ModalComponent;
import com.svenjacobs.gwtbootstrap3.client.ui.ModalFooter;
import com.svenjacobs.gwtbootstrap3.client.ui.constants.ButtonDismiss;
import com.svenjacobs.gwtbootstrap3.client.ui.constants.FormType;
import com.svenjacobs.gwtbootstrap3.client.ui.constants.ModalBackdrop;

public class InterventionView extends GlassPanel implements Module {

	// private Logger log = LoggerFactory.getLogger(getClass().getName());

	private ScrolledDataGrid<Intervention> table = new ScrolledDataGrid<Intervention>();
	private ScrollPanel scrollPanel;

	private ClickableTextColumn<Intervention> startTime;
	private GenericColumn<Intervention> endTime;

	private boolean selectable = false;
	private boolean sortable = true;

	private final String ONGOING_INTERVENTION = "Ongoing";
	private final String END_INTERVENTION = "End Intervention...";

	private InterventionServiceAsync interventionService;
	private VideoServiceAsync videoService;
	// private Validator validator;

	private UpdateScheduler scheduler = new UpdateScheduler(this);

	private HorizontalPanel footer = new HorizontalPanel();
	private PagerHeader pager;
	private Button updateButton;
	private boolean showUpdate;

	private LocalStorage localStorage;
	private Boolean showTest;

	public InterventionView() {
		localStorage = LocalStorage.getInstance();
		showTest = localStorage
				.getBoolean(LocalStorage.SHOW_TEST_INTERVENTIONS);
		if (showTest == null) {
			showTest = true;
			localStorage.put(LocalStorage.SHOW_TEST_INTERVENTIONS, showTest);
		}
	}

	@Override
	public boolean configure(Element element,
			final ClientFactory clientFactory, Arguments args) {

		interventionService = clientFactory.getInterventionService();
		videoService = clientFactory.getVideoService();

		String height = args.getArg(0);

		EventBus eventBus = clientFactory.getEventBus(args.getArg(1));

		Label label = new Label();
		label.setText("No Interventions");
		table.setSize("100%", height);
		table.setEmptyTableWidget(label);

		pager = new PagerHeader(TextLocation.LEFT);
		pager.setDisplay(table);

		updateButton = new Button("Update");
		updateButton.addClickHandler(new ClickHandler() {

			@Override
			public void onClick(ClickEvent event) {
				pager.setPage(0);
				scrollPanel.setVerticalScrollPosition(scrollPanel
						.getMinimumHorizontalScrollPosition());

				table.getColumnSortList().push(
						new ColumnSortInfo(startTime, false));
				scheduler.update();
			}
		});
		updateButton.setVisible(false);
		footer.add(updateButton);

		setWidth("100%");
		add(table, CENTER);

		scrollPanel = table.getScrollPanel();
		scrollPanel.addScrollHandler(new ScrollHandler() {

			@Override
			public void onScroll(ScrollEvent event) {
				if (scrollPanel.getVerticalScrollPosition() == scrollPanel
						.getMinimumVerticalScrollPosition()) {
					scheduler.update();
				}
			}
		});

		AsyncDataProvider<Intervention> dataProvider = new AsyncDataProvider<Intervention>() {

			@Override
			protected void onRangeChanged(HasData<Intervention> display) {
				// log.info("ON RANGE CHANGED " + display.getVisibleRange());

				interventionService.getRowCount(showTest,
						new AsyncCallback<Long>() {

							@Override
							public void onSuccess(Long result) {
								updateRowCount(result.intValue(), true);
							}

							@Override
							public void onFailure(Throwable caught) {
								updateRowCount(0, true);
							}
						});

				final Range range = display.getVisibleRange();

				final ColumnSortList sortList = table.getColumnSortList();
				List<SortOrder> order = new ArrayList<SortOrder>(
						sortList.size());
				for (int i = 0; i < sortList.size(); i++) {
					ColumnSortInfo info = sortList.get(i);
					order.add(new SortOrder(
							info.getColumn().getDataStoreName(), info
									.isAscending()));
				}

				if (order.isEmpty()) {
					order.add(new SortOrder("endTime", false));
				}

				interventionService.getTableData(range.getStart(),
						range.getLength(), order, showTest,
						new AsyncCallback<List<Intervention>>() {

							@Override
							public void onSuccess(List<Intervention> result) {
								updateRowData(range.getStart(), result);
							}

							@Override
							public void onFailure(Throwable caught) {
								// log.warn("RPC DB FAILED " + caught);
								updateRowCount(0, true);
							}
						});
			}
		};

		AsyncHandler columnSortHandler = new AsyncHandler(table);
		table.addColumnSortHandler(columnSortHandler);

		// startTime
		startTime = new ClickableTextColumn<Intervention>() {
			@Override
			public String getValue(Intervention object) {
				return ClientConstants.dateFormatNoSeconds.format(object
						.getStartTime());
			}
		};
		startTime.setDataStoreName("startTime");
		startTime.setHorizontalAlignment(HasHorizontalAlignment.ALIGN_LEFT);
		startTime.setSortable(sortable);
		if (selectable) {
			startTime.setFieldUpdater(new FieldUpdater<Intervention, String>() {

				@Override
				public void update(int index, Intervention object, String value) {
					selectIntervention(object);
				}
			});
		}
		table.addColumn(startTime, new TextHeader("Start Time"),
				pager.getHeader());

		// endTime
		EditableCell cell = new EditableCell() {
			@Override
			protected Class<? extends Cell<? extends Object>> getCellClass(
					Context context, Object value) {
				return value == END_INTERVENTION ? ButtonCell.class
						: TextCell.class;
			}
		};
		endTime = new GenericColumn<Intervention>(cell) {
			@Override
			public String getValue(Intervention object) {
				return object.getEndTime() != null ? ClientConstants.dateFormatNoSeconds
						.format(object.getEndTime()) : clientFactory
						.isSupervisor() ? END_INTERVENTION
						: ONGOING_INTERVENTION;
			}
		};
		endTime.setDataStoreName("endTime");
		endTime.setHorizontalAlignment(HasHorizontalAlignment.ALIGN_LEFT);
		endTime.setSortable(sortable);
		endTime.setEnabled(clientFactory.isSupervisor());
		endTime.setFieldUpdater(new FieldUpdater<Intervention, Object>() {

			@Override
			public void update(int index, Intervention intervention,
					Object value) {
				if (!clientFactory.isSupervisor()) {
					return;
				}

				if (Window.confirm("Are you sure")) {
					intervention.setEndTime(new Date());
					interventionService.updateIntervention(intervention,
							new AsyncCallback<Intervention>() {

								@Override
								public void onSuccess(Intervention result) {
									scheduler.update();
								}

								@Override
								public void onFailure(Throwable caught) {
									Window.alert(caught.getMessage());
								}

							});
					
					videoService.stopVideo(intervention, new AsyncCallback<Void>() {
						
						@Override
						public void onSuccess(Void result) {
							// ignored
						}
						
						@Override
						public void onFailure(Throwable caught) {
							Window.alert(caught.getMessage());
						}
					});
				}
			}
		});
		table.addColumn(endTime, new TextHeader("End Time"), pager.getHeader());
		table.getColumnSortList().push(new ColumnSortInfo(startTime, false));
		table.getColumnSortList().push(new ColumnSortInfo(endTime, false));

		Header<String> interventionFooter = new Header<String>(new ButtonCell()) {
			@Override
			public String getValue() {
				return "New Intervention...";
			}

			public boolean onPreviewColumnSortEvent(Context context,
					Element elem, NativeEvent event) {
				// events are handled, do not sort, fix for #454
				return false;
			}
		};

		final Map<Integer, User> users = new HashMap<Integer, User>();
		final Map<Integer, Device> devices = new HashMap<Integer, Device>();
		interventionFooter.setUpdater(new ValueUpdater<String>() {

			@Override
			public void update(String value) {

				ValidationFieldset fieldset = new ValidationFieldset();

				final ListBoxField userField = new ListBoxField("User",
						new NotNullValidator());
				fieldset.add(userField);

				interventionService.getUsers(true,
						new AsyncCallback<List<User>>() {

							@Override
							public void onSuccess(List<User> result) {
								for (Iterator<User> i = result.iterator(); i
										.hasNext();) {
									User user = i.next();
									users.put(user.getId(), user);
									userField.addItem(user.getDisplayName(),
											user.getId());
								}
							}

							@Override
							public void onFailure(Throwable caught) {
								// log.warn("Caught : " + caught);
							}
						});

				final ListBoxField ptu = new ListBoxField("Device",
						new NotNullValidator());
				fieldset.add(ptu);

				interventionService.getDevices(true,
						new AsyncCallback<List<Device>>() {

							@Override
							public void onSuccess(List<Device> result) {
								for (Iterator<Device> i = result.iterator(); i
										.hasNext();) {
									Device device = i.next();
									devices.put(device.getId(), device);
									ptu.addItem(device.getName(),
											device.getId());
								}
							}

							@Override
							public void onFailure(Throwable caught) {
								// log.warn("Caught : " + caught);
							}
						});

				final TextBoxField impact = new TextBoxField("Impact Number");
				fieldset.add(impact);

				final TextAreaField description = new TextAreaField(
						"Description");
				fieldset.add(description);

				final CheckBoxField test = new CheckBoxField(
						"Test Intervention");
				fieldset.add(test);

				final Modal m = new Modal();

				Button cancel = new Button("Cancel");
				cancel.setDismiss(ButtonDismiss.MODAL);
				cancel.addClickHandler(new ClickHandler() {

					@Override
					public void onClick(ClickEvent event) {
						m.hide();
					}
				});

				Button ok = new Button("Ok");
				ok.setDismiss(ButtonDismiss.MODAL);
				ok.addClickHandler(new ClickHandler() {

					@Override
					public void onClick(ClickEvent event) {
						m.hide();

						Intervention intervention = new Intervention(users
								.get(userField.getId()), devices.get(ptu
								.getId()), new Date(), impact.getValue(), 0.0,
								description.getValue(), test.getValue());

						interventionService.addIntervention(intervention,
								new AsyncCallback<Intervention>() {

									@Override
									public void onSuccess(Intervention intervention) {
										Window.alert("IID: "+intervention.getId());
										
										videoService.startVideo(intervention, new AsyncCallback<Void>() {
											
											@Override
											public void onSuccess(Void result) {
												// ignored
											}
											
											@Override
											public void onFailure(Throwable caught) {
												Window.alert(caught.getMessage());
											}
										});

										scheduler.update();
									}

									@Override
									public void onFailure(Throwable caught) {
										Window.alert(caught.getMessage());
									}
								});						
					}
					// }
				});

				ValidationForm form = new ValidationForm(ok, cancel);
				form.setType(FormType.HORIZONTAL);
				form.add(fieldset);

				m.setTitle("New Intervention");
				m.add(form);
				ModalFooter footer = new ModalFooter();
				footer.add(cancel);
				footer.add(ok);
				m.add(footer);
				m.show();
			}
		});

		ClickableTextColumn<Intervention> duration = new ClickableTextColumn<Intervention>() {

			@Override
			public String getValue(Intervention object) {
				long d = object.getEndTime() == null ? new Date().getTime()
						: object.getEndTime().getTime();
				d = d - object.getStartTime().getTime();

				return HumanTime.upToMins(d);
			}
		};
		duration.setHorizontalAlignment(HasHorizontalAlignment.ALIGN_LEFT);
		duration.setSortable(false);
		if (selectable) {
			duration.setFieldUpdater(new FieldUpdater<Intervention, String>() {

				@Override
				public void update(int index, Intervention object, String value) {
					selectIntervention(object);
				}
			});
		}
		table.addColumn(duration, new TextHeader("Duration"),
				clientFactory.isSupervisor() ? interventionFooter : null);

		// Name
		ClickableHtmlColumn<Intervention> name = new ClickableHtmlColumn<Intervention>() {
			@Override
			public String getValue(Intervention object) {
				return object.getName();
			}
		};
		name.setDataStoreName("user.lastName");
		name.setHorizontalAlignment(HasHorizontalAlignment.ALIGN_LEFT);
		name.setSortable(sortable);
		if (selectable) {
			name.setFieldUpdater(new FieldUpdater<Intervention, String>() {

				@Override
				public void update(int index, Intervention object, String value) {
					selectIntervention(object);
				}
			});
		}
		Header<String> nameFooter = new Header<String>(new ButtonCell()) {
			@Override
			public String getValue() {
				return "New User...";
			}

			public boolean onPreviewColumnSortEvent(Context context,
					Element elem, NativeEvent event) {
				// events are handled, do not sort, fix for #454
				return false;
			}
		};
		nameFooter.setUpdater(new ValueUpdater<String>() {

			@Override
			public void update(String value) {

				ValidationFieldset fieldset = new ValidationFieldset();

				final TextBoxField fname = new TextBoxField("First Name",
						new StringValidator(1, 50, "*"));
				fieldset.add(fname);

				final TextBoxField lname = new TextBoxField("Last Name",
						new StringValidator(2, 50, "*"));
				fieldset.add(lname);

				final TextBoxField cernId = new TextBoxField("CERN ID",
						new OrValidator<String>(new EmptyStringValidator(),
								new IntegerValidator("Enter a number")));
				fieldset.add(cernId);

				final Modal m = new Modal();

				final Button cancel = new Button("Cancel");
				cancel.setDismiss(ButtonDismiss.MODAL);
				cancel.addClickHandler(new ClickHandler() {

					@Override
					public void onClick(ClickEvent event) {
						m.hide();
					}
				});

				final Button ok = new Button("Ok");
				ok.setDismiss(ButtonDismiss.MODAL);
				ok.setEnabled(false);
				ok.addClickHandler(new ClickHandler() {

					@Override
					public void onClick(ClickEvent event) {
						m.hide();

						User user = new User(fname.getValue(),
								lname.getValue(), cernId.getValue());

						interventionService.addUser(user,
								new AsyncCallback<User>() {

									@Override
									public void onSuccess(User result) {
										scheduler.update();
									}

									@Override
									public void onFailure(Throwable caught) {
										Window.alert(caught.getMessage());
									}
								});
					}
				});

				ValidationForm form = new ValidationForm(ok, cancel);
				form.setType(FormType.HORIZONTAL);
				form.add(fieldset);
				m.setTitle("New User");
				m.add(form);
				ModalFooter footer = new ModalFooter();
				footer.add(cancel);
				footer.add(ok);
				m.add(footer);
				m.show();
			}
		});
		table.addColumn(name, new TextHeader("Name"),
				clientFactory.isSupervisor() ? nameFooter : null);

		// PtuID
		ClickableTextColumn<Intervention> ptu = new ClickableTextColumn<Intervention>() {
			@Override
			public String getValue(Intervention object) {
				return object.getPtuId();
			}
		};
		ptu.setDataStoreName("device.name");
		ptu.setHorizontalAlignment(HasHorizontalAlignment.ALIGN_LEFT);
		ptu.setSortable(sortable);
		if (selectable) {
			ptu.setFieldUpdater(new FieldUpdater<Intervention, String>() {

				@Override
				public void update(int index, Intervention object, String value) {
					selectIntervention(object);
				}
			});
		}
		Header<String> deviceFooter = new Header<String>(new ButtonCell()) {
			@Override
			public String getValue() {
				return "New Device...";
			}

			public boolean onPreviewColumnSortEvent(Context context,
					Element elem, NativeEvent event) {
				// events are handled, do not sort, fix for #454
				return false;
			}
		};
		deviceFooter.setUpdater(new ValueUpdater<String>() {

			@Override
			public void update(String value) {
<<<<<<< HEAD
				final TextBoxField ptuId = new TextBoxField("PTU ID",
=======
				ValidationFieldset fieldset = new ValidationFieldset();

				final TextBoxField ptuId = new TextBoxField("Device Name",
>>>>>>> 4704c373
						new StringValidator(2, 20, "Enter alphanumeric ID"));
				final TextBoxField ip = new TextBoxField("IP");
				final String macAddressFormat = "XX:XX:XX:XX:XX:XX";
				final TextBoxField macAddress = new TextBoxField("MAC Address",
						new StringValidator(macAddressFormat.length(),
								macAddressFormat.length(), "Enter "
										+ macAddressFormat));
				final TextBoxField hostName = new TextBoxField("Host Name",
						new StringValidator(3, 50, "Enter valid hostname"));
				final TextAreaField description = new TextAreaField(
						"Description");
<<<<<<< HEAD
=======
				fieldset.add(description);

				final CheckBoxField virtual = new CheckBoxField(
						"Virtual Device");
				fieldset.add(virtual);

>>>>>>> 4704c373
				final Modal m = new Modal();

				Button cancel = new Button("Cancel");
				cancel.setDismiss(ButtonDismiss.MODAL);
				cancel.addClickHandler(new ClickHandler() {

					@Override
					public void onClick(ClickEvent event) {
						m.hide();
					}
				});

				Button ok = new Button("Ok");
				ok.setDismiss(ButtonDismiss.MODAL);
				ok.addClickHandler(new ClickHandler() {

					@Override
					public void onClick(ClickEvent event) {
						m.hide();

						Device device = new Device(ptuId.getValue(),
								InetAddress.getByName(ip.getValue()),
								description.getValue(), new MacAddress(
										macAddress.getValue()), hostName
										.getValue(), virtual.getValue());

						interventionService.addDevice(device,
								new AsyncCallback<Device>() {

									@Override
									public void onSuccess(Device result) {
										scheduler.update();
									}

									@Override
									public void onFailure(Throwable caught) {
										Window.alert(caught.getMessage());
									}
								});
					}
					// }
				});

				ValidationFieldset fieldSet = new ValidationFieldset();
				fieldSet.add(ptuId);
				fieldSet.add(ip);
				fieldSet.add(macAddress);
				fieldSet.add(hostName);
				fieldSet.add(description);

				ValidationForm form = new ValidationForm(ok, cancel);
				form.setType(FormType.HORIZONTAL);
				form.add(fieldSet);

<<<<<<< HEAD
				m.setBackdrop(ModalBackdrop.TRUE);
				m.setFade(true);
				m.setKeyboard(true);
				m.setClosable(true);
				m.setTitle("Add a new PTU");
=======
				m.setTitle("New Device");
>>>>>>> 4704c373
				m.add(form);
				
				ModalFooter footer = new ModalFooter();
				footer.add(cancel);
				footer.add(ok);
				m.add(footer);
				m.show();
			}
		});
		table.addColumn(ptu, new TextHeader("Device"),
				clientFactory.isSupervisor() ? deviceFooter : null);

		// Impact #
		EditTextColumn<Intervention> impact = new EditTextColumn<Intervention>() {
			@Override
			public String getValue(Intervention object) {
				return object.getImpactNumber() != null ? object
						.getImpactNumber() : "";
			}
		};
		impact.setDataStoreName("impactNumber");
		impact.setHorizontalAlignment(HasHorizontalAlignment.ALIGN_LEFT);
		impact.setSortable(true);
		impact.setEnabled(clientFactory.isSupervisor());
		impact.setFieldUpdater(new FieldUpdater<Intervention, String>() {
			@Override
			public void update(int index, Intervention intervention,
					String value) {
				if (!clientFactory.isSupervisor()) {
					return;
				}

				intervention.setImpactNumber(value);
				interventionService.updateIntervention(intervention,
						new AsyncCallback<Intervention>() {

							@Override
							public void onSuccess(Intervention result) {
								scheduler.update();
							}

							@Override
							public void onFailure(Throwable caught) {
								Window.alert(caught.getMessage());
							}
						});
			}
		});
		table.addColumn(impact, new TextHeader("Impact #"), new TextHeader(""));

		// Rec Status
		// TextColumn<Intervention> recStatus = new TextColumn<Intervention>() {
		// @Override
		// public String getValue(Intervention object) {
		// return object.getRecStatus() != null ? Double.toString(object
		// .getRecStatus()) : "";
		// }
		// };
		// recStatus.setDataStoreName("recStatus");
		// recStatus.setHorizontalAlignment(HasHorizontalAlignment.ALIGN_RIGHT);
		// recStatus.setSortable(true);
		// recStatus.setEnabled(clientFactory.isSupervisor());
		// table.addColumn(recStatus, new TextHeader("Rec Status"),
		// new TextHeader(""));

		final CheckboxColumn<Intervention> test = new CheckboxColumn<Intervention>() {
			@Override
			public Boolean getValue(Intervention intervention) {
				return intervention.isTest();
			}
		};
		test.setDataStoreName("test");
		test.setFieldUpdater(new FieldUpdater<Intervention, Boolean>() {

			@Override
			public void update(int index, Intervention intervention,
					Boolean value) {
				if (!clientFactory.isSupervisor()) {
					return;
				}

				intervention.setTest(value);
				interventionService.updateIntervention(intervention,
						new AsyncCallback<Intervention>() {

							@Override
							public void onSuccess(Intervention result) {
								scheduler.update();
							}

							@Override
							public void onFailure(Throwable caught) {
								Window.alert(caught.getMessage());
							}
						});
			}
		});
		test.setEnabled(clientFactory.isSupervisor());
		test.setHorizontalAlignment(HasHorizontalAlignment.ALIGN_CENTER);
		test.setSortable(true);
		final TextHeader testHeader = new TextHeader("Test");
		final TextHeader testFooter = new TextHeader("");

		// Description
		EditTextColumn<Intervention> description = new EditTextColumn<Intervention>() {
			@Override
			public String getValue(Intervention object) {
				return object.getDescription() != null ? object
						.getDescription() : "";
			}
		};
		description.setDataStoreName("description");
		description.setHorizontalAlignment(HasHorizontalAlignment.ALIGN_LEFT);
		description.setSortable(true);
		description.setEnabled(clientFactory.isSupervisor());
		description.setFieldUpdater(new FieldUpdater<Intervention, String>() {
			@Override
			public void update(int index, Intervention intervention,
					String value) {
				if (!clientFactory.isSupervisor()) {
					return;
				}

				intervention.setDescription(value);
				interventionService.updateIntervention(intervention,
						new AsyncCallback<Intervention>() {

							@Override
							public void onSuccess(Intervention result) {
								scheduler.update();
							}

							@Override
							public void onFailure(Throwable caught) {
								Window.alert(caught.getMessage());
							}
						});
			}
		});

		Header<String> descriptionFooter = new Header<String>(new ButtonCell()) {
			@Override
			public String getValue() {
				return showTest ? "Hide Test" : "Show Test";
			}

			public boolean onPreviewColumnSortEvent(Context context,
					Element elem, NativeEvent event) {
				// events are handled, do not sort, fix for #454
				return false;
			}
		};

		descriptionFooter.setUpdater(new ValueUpdater<String>() {
			@Override
			public void update(String value) {

				showTest = value.toLowerCase().startsWith("show");
				localStorage
						.put(LocalStorage.SHOW_TEST_INTERVENTIONS, showTest);

				String style = showTest ? null : "hide";
				test.setCellStyleNames(style);
				testHeader.setHeaderStyleNames(style);
				testFooter.setHeaderStyleNames(style);

				InterventionView.this.update();
			}
		});

		table.addColumn(description, new TextHeader("Description"),
				descriptionFooter);
		table.addColumn(test, testHeader, testFooter);

		// Selection
		if (selectable) {
			final SingleSelectionModel<Intervention> selectionModel = new SingleSelectionModel<Intervention>();
			table.setSelectionModel(selectionModel);
			selectionModel
					.addSelectionChangeHandler(new SelectionChangeEvent.Handler() {

						@Override
						public void onSelectionChange(SelectionChangeEvent event) {
							Intervention m = selectionModel.getSelectedObject();
							// log.info(m + " " + event.getSource());
						}
					});
		}

		// Table
		dataProvider.addDataDisplay(table);

		// FIXME #189 this is the normal way, but does not work in our tabs...
		// tabs should detach, attach...
		addAttachHandler(new AttachEvent.Handler() {

			private Timer timer;

			@Override
			public void onAttachOrDetach(AttachEvent event) {

				if (event.isAttached()) {
					// refresh for duration
					timer = new Timer() {
						@Override
						public void run() {
							table.redraw();
						}
					};
					timer.scheduleRepeating(60000);
				} else {
					if (timer != null) {
						timer.cancel();
						timer = null;
					}
				}
			}
		});

		// FIXME #189 so we handle it with events
		SelectTabEvent.subscribe(eventBus, new SelectTabEvent.Handler() {

			@Override
			public void onTabSelected(SelectTabEvent event) {
				if (event.getTab().equals("Interventions")) {
					showUpdate = true;
					table.redraw();
				}
			}
		});

		return true;
	}

	private void selectIntervention(Intervention intervention) {
	}

	private boolean needsUpdate() {
		if (showUpdate) {
			ColumnSortList sortList = table.getColumnSortList();
			ColumnSortInfo sortInfo = sortList.size() > 0 ? sortList.get(0)
					: null;
			if (sortInfo == null) {
				return true;
			}
			if (!sortInfo.getColumn().equals(endTime)) {
				return true;
			}
			if (sortInfo.isAscending()) {
				return true;
			}
			showUpdate = (scrollPanel.getVerticalScrollPosition() != scrollPanel
					.getMinimumVerticalScrollPosition())
					|| (pager.getPage() != pager.getPageStart());
			return showUpdate;
		}
		return false;
	}

	@Override
	public boolean update() {
		// show or hide update button
		updateButton.setVisible(needsUpdate());

		RangeChangeEvent.fire(table, table.getVisibleRange());
		table.redraw();

		return false;
	}
}<|MERGE_RESOLUTION|>--- conflicted
+++ resolved
@@ -639,13 +639,9 @@
 
 			@Override
 			public void update(String value) {
-<<<<<<< HEAD
-				final TextBoxField ptuId = new TextBoxField("PTU ID",
-=======
 				ValidationFieldset fieldset = new ValidationFieldset();
 
 				final TextBoxField ptuId = new TextBoxField("Device Name",
->>>>>>> 4704c373
 						new StringValidator(2, 20, "Enter alphanumeric ID"));
 				final TextBoxField ip = new TextBoxField("IP");
 				final String macAddressFormat = "XX:XX:XX:XX:XX:XX";
@@ -657,15 +653,12 @@
 						new StringValidator(3, 50, "Enter valid hostname"));
 				final TextAreaField description = new TextAreaField(
 						"Description");
-<<<<<<< HEAD
-=======
 				fieldset.add(description);
 
 				final CheckBoxField virtual = new CheckBoxField(
 						"Virtual Device");
 				fieldset.add(virtual);
 
->>>>>>> 4704c373
 				final Modal m = new Modal();
 
 				Button cancel = new Button("Cancel");
@@ -720,15 +713,11 @@
 				form.setType(FormType.HORIZONTAL);
 				form.add(fieldSet);
 
-<<<<<<< HEAD
 				m.setBackdrop(ModalBackdrop.TRUE);
 				m.setFade(true);
 				m.setKeyboard(true);
 				m.setClosable(true);
-				m.setTitle("Add a new PTU");
-=======
 				m.setTitle("New Device");
->>>>>>> 4704c373
 				m.add(form);
 				
 				ModalFooter footer = new ModalFooter();
