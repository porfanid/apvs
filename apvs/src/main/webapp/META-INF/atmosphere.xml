--- conflicted
+++ resolved
@@ -30,13 +30,10 @@
                         class-name="org.atmosphere.gwt.poll.AtmospherePollHandler">
         <property name="servletClass" value="ch.cern.atlas.apvs.server.DbServiceImpl"/>
     </atmosphere-handler>
-<<<<<<< HEAD
     <atmosphere-handler context-root="/apvs/apvsAudio"
                         class-name="org.atmosphere.gwt.poll.AtmospherePollHandler">
         <property name="servletClass" value="ch.cern.atlas.apvs.server.AudioServiceImpl"/>
     </atmosphere-handler>
-    
-=======
     <atmosphere-handler context-root="/apvs/apvsEvent"
                         class-name="org.atmosphere.gwt.poll.AtmospherePollHandler">
         <property name="servletClass" value="ch.cern.atlas.apvs.server.EventServiceImpl"/>
@@ -45,5 +42,4 @@
                         class-name="org.atmosphere.gwt.poll.AtmospherePollHandler">
         <property name="servletClass" value="ch.cern.atlas.apvs.server.InterventionServiceImpl"/>
     </atmosphere-handler>
->>>>>>> f1b851a0
 </atmosphere-handlers>