<?xml version="1.0" encoding="UTF-8"?>
<project xmlns="http://maven.apache.org/POM/4.0.0" xmlns:xsi="http://www.w3.org/2001/XMLSchema-instance"
	xsi:schemaLocation="http://maven.apache.org/POM/4.0.0 http://maven.apache.org/maven-v4_0_0.xsd">
	<modelVersion>4.0.0</modelVersion>

	<parent>
		<groupId>ch.cern.atlas</groupId>
		<artifactId>apvs-project</artifactId>
		<version>0.6-SNAPSHOT</version>
	</parent>

	<artifactId>apvs</artifactId>
	<packaging>war</packaging>
	<name>APVS client/server</name>

	<properties>
		<gwtModule>ch.cern.atlas.apvs.APVS</gwtModule>
		<gwtDevModule>ch.cern.atlas.apvs.APVSDev</gwtDevModule>
		<war.target>${basedir}/src/main/webapp</war.target>
		<gwt.compiler.force>false</gwt.compiler.force>
		<gwt.draftCompile>false</gwt.draftCompile>
		<gwt.style>PRETTY</gwt.style>
		<outputDir>${war.target}/WEB-INF/classes</outputDir>
		<netbeans.hint.deploy.server>Tomcat70</netbeans.hint.deploy.server>
		<jetty.port>8095</jetty.port>
	</properties>

	<build>
		<finalName>${project.artifactId}</finalName>
		<outputDirectory>${outputDir}</outputDirectory>
		<resources>
			<resource>
				<directory>src/main/resources</directory>
				<filtering>true</filtering>
			</resource>
		</resources>
		<plugins>
			<plugin>
				<!-- Adds a Build.properties file to inject constants into GWT with build 
					time and version number -->
				<groupId>org.apache.maven.plugins</groupId>
				<artifactId>maven-antrun-plugin</artifactId>
				<executions>
					<execution>
						<goals>
							<goal>run</goal>
						</goals>
						<phase>validate</phase>
						<configuration>
							<target>
								<property name="src.dir"
									value="${project.build.directory}/generated-sources/gwt" />
								<property name="package.dir" value="ch/cern/atlas/apvs/client" />

								<echo file="${src.dir}/${package.dir}/Build.properties"
									message="version = ${project.version}${line.separator}" />
								<echo file="${src.dir}/${package.dir}/Build.properties"
									append="true" message="build = ${buildNumber}${line.separator}" />
							</target>
						</configuration>
					</execution>
				</executions>
			</plugin>
			<plugin>
				<groupId>org.codehaus.mojo</groupId>
				<artifactId>gwt-maven-plugin</artifactId>
				<configuration>
					<strict>true</strict>
					<module>${gwtDevModule}</module>
					<gwtVersion>${gwt-version}</gwtVersion>
					<runTarget>http://localhost:8888/apvs/index.html</runTarget>
					<noServer>false</noServer>
					<sourcesOnPath>true</sourcesOnPath>
					<hostedWebapp>${war.target}</hostedWebapp>
					<encoding>UTF-8</encoding>
					<bindAddress>0.0.0.0</bindAddress>
				</configuration>
				<executions>
					<execution>
						<configuration>
							<extraJvmArgs>-Xmx512m</extraJvmArgs>
						</configuration>
						<goals>
							<goal>generateAsync</goal>
							<goal>compile</goal>
						</goals>
					</execution>
				</executions>
			</plugin>

			<plugin>
				<artifactId>maven-clean-plugin</artifactId>
				<configuration>
					<filesets>
						<fileset>
							<directory>${outputDir}</directory>
						</fileset>
						<fileset>
							<directory>${war.target}/apvs</directory>
						</fileset>
						<fileset>
							<directory>${war.target}/WEB-INF/classes</directory>
						</fileset>
						<fileset>
							<directory>${war.target}/WEB-INF/lib</directory>
						</fileset>
						<fileset>
							<directory>${war.target}/WEB-INF/deploy</directory>
						</fileset>
					</filesets>
				</configuration>
			</plugin>

		</plugins>
	</build>

	<dependencies>
		<dependency>
			<groupId>ch.cern.atlas</groupId>
			<artifactId>apvs-asterisk</artifactId>
		</dependency>
		<dependency>
			<groupId>ch.cern.atlas</groupId>
			<artifactId>apvs-charts</artifactId>
		</dependency>
		<dependency>
			<groupId>ch.cern.atlas</groupId>
			<artifactId>apvs-dosimeter</artifactId>
		</dependency>
		<dependency>
			<groupId>ch.cern.atlas</groupId>
			<artifactId>apvs-domain</artifactId>
		</dependency>
		<dependency>
			<groupId>ch.cern.atlas</groupId>
			<artifactId>apvs-eventbus</artifactId>
		</dependency>
		<dependency>
			<groupId>ch.cern.atlas</groupId>
			<artifactId>apvs-ptu</artifactId>
		</dependency>
		<dependency>
			<groupId>org.atmosphere</groupId>
			<artifactId>atmosphere-gwt-client</artifactId>
		</dependency>
		<dependency>
			<groupId>org.atmosphere</groupId>
			<artifactId>atmosphere-gwt-common</artifactId>
		</dependency>
		<dependency>
			<groupId>org.atmosphere</groupId>
			<artifactId>atmosphere-gwt-server</artifactId>
		</dependency>
		<dependency>
			<groupId>org.atmosphere</groupId>
			<artifactId>atmosphere-gwt-poll</artifactId>
		</dependency>
		<dependency>
			<groupId>com.google.gwt</groupId>
			<artifactId>gwt-user</artifactId>
		</dependency>
		<dependency>
			<groupId>com.google.gwt</groupId>
			<artifactId>gwt-servlet</artifactId>
		</dependency>
		<dependency>
			<groupId>io.netty</groupId>
			<artifactId>netty</artifactId>
		</dependency>
		<dependency>
			<groupId>org.slf4j</groupId>
			<artifactId>slf4j-api</artifactId>
		</dependency>
		<dependency>
			<groupId>org.json</groupId>
			<artifactId>json</artifactId>
		</dependency>
		<dependency>
			<groupId>com.googlecode.mgwt</groupId>
			<artifactId>mgwt</artifactId>
		</dependency>
		<dependency>
			<groupId>com.moxie</groupId>
			<artifactId>highcharts</artifactId>
		</dependency>
		<dependency>
<<<<<<< HEAD
			<groupId>org.asterisk</groupId>
			<artifactId>asterisk-java</artifactId>
=======
			<groupId>org.jvnet.hudson.main</groupId>
			<artifactId>hudson-gwt-slf4j</artifactId>
>>>>>>> f1b851a0
		</dependency>

		<dependency>
			<groupId>com.github.gwtbootstrap</groupId>
			<artifactId>gwt-bootstrap</artifactId>
		</dependency>
	</dependencies>

	<profiles>
		<profile>
			<id>prod</id>
			<build>
				<plugins>
					<plugin>
						<groupId>org.codehaus.mojo</groupId>
						<artifactId>gwt-maven-plugin</artifactId>
						<configuration>
							<module>${gwtModule}</module>

							<strict>true</strict>
							<gwtVersion>${gwt-version}</gwtVersion>
							<runTarget>http://localhost:8888/apvs/index.html</runTarget>
							<noServer>false</noServer>
							<sourcesOnPath>true</sourcesOnPath>
							<hostedWebapp>${war.target}</hostedWebapp>
							<encoding>UTF-8</encoding>
						</configuration>
						<executions>
							<execution>
								<configuration>
									<extraJvmArgs>-Xmx512m</extraJvmArgs>
								</configuration>
								<goals>
									<goal>generateAsync</goal>
									<goal>compile</goal>
								</goals>
							</execution>
						</executions>
					</plugin>
				</plugins>
			</build>
		</profile>
	</profiles>
</project>



<|MERGE_RESOLUTION|>--- conflicted
+++ resolved
@@ -184,13 +184,12 @@
 			<artifactId>highcharts</artifactId>
 		</dependency>
 		<dependency>
-<<<<<<< HEAD
 			<groupId>org.asterisk</groupId>
 			<artifactId>asterisk-java</artifactId>
-=======
+		</dependency>			
+		<dependency>
 			<groupId>org.jvnet.hudson.main</groupId>
 			<artifactId>hudson-gwt-slf4j</artifactId>
->>>>>>> f1b851a0
 		</dependency>
 
 		<dependency>
